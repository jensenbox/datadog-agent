module github.com/DataDog/datadog-agent

go 1.22.0

// v0.8.0 was tagged long ago, and appared on pkg.go.dev.  We do not want any tagged version
// to appear there.  The trick to accomplish this is to make a new version (in this case v0.9.0)
// that retracts itself and the previous version.

retract (
	v0.9.0
	v0.8.0
)

// NOTE: Prefer using simple `require` directives instead of using `replace` if possible.
// See https://github.com/DataDog/datadog-agent/blob/main/docs/dev/gomodreplace.md
// for more details.

// Internal deps fix version
replace (
	github.com/cihub/seelog => github.com/cihub/seelog v0.0.0-20151216151435-d2c6e5aa9fbf // v2.6
	github.com/coreos/go-systemd => github.com/coreos/go-systemd v0.0.0-20180202092358-40e2722dffea
	github.com/spf13/cast => github.com/DataDog/cast v1.3.1-0.20190301154711-1ee8c8bd14a3
	github.com/ugorji/go => github.com/ugorji/go v1.1.7
)

replace (
	github.com/DataDog/datadog-agent/cmd/agent/common/path => ./cmd/agent/common/path/
	github.com/DataDog/datadog-agent/comp/api/api/def => ./comp/api/api/def/
	github.com/DataDog/datadog-agent/comp/core/config => ./comp/core/config/
	github.com/DataDog/datadog-agent/comp/core/flare/builder => ./comp/core/flare/builder
	github.com/DataDog/datadog-agent/comp/core/flare/types => ./comp/core/flare/types
	github.com/DataDog/datadog-agent/comp/core/hostname/hostnameinterface => ./comp/core/hostname/hostnameinterface
	github.com/DataDog/datadog-agent/comp/core/log/def => ./comp/core/log/def
	github.com/DataDog/datadog-agent/comp/core/log/impl => ./comp/core/log/impl
	github.com/DataDog/datadog-agent/comp/core/log/impl-trace => ./comp/core/log/impl-trace
	github.com/DataDog/datadog-agent/comp/core/log/mock => ./comp/core/log/mock
	github.com/DataDog/datadog-agent/comp/core/secrets => ./comp/core/secrets
	github.com/DataDog/datadog-agent/comp/core/status => ./comp/core/status
	github.com/DataDog/datadog-agent/comp/core/status/statusimpl => ./comp/core/status/statusimpl
	github.com/DataDog/datadog-agent/comp/core/telemetry => ./comp/core/telemetry/
	github.com/DataDog/datadog-agent/comp/def => ./comp/def/
	github.com/DataDog/datadog-agent/comp/forwarder/defaultforwarder => ./comp/forwarder/defaultforwarder
	github.com/DataDog/datadog-agent/comp/forwarder/orchestrator/orchestratorinterface => ./comp/forwarder/orchestrator/orchestratorinterface
	github.com/DataDog/datadog-agent/comp/logs/agent/config => ./comp/logs/agent/config
	github.com/DataDog/datadog-agent/comp/netflow/payload => ./comp/netflow/payload
	github.com/DataDog/datadog-agent/comp/otelcol/collector-contrib/def => ./comp/otelcol/collector-contrib/def
	github.com/DataDog/datadog-agent/comp/otelcol/collector-contrib/impl => ./comp/otelcol/collector-contrib/impl
	github.com/DataDog/datadog-agent/comp/otelcol/configstore/def => ./comp/otelcol/configstore/def
	github.com/DataDog/datadog-agent/comp/otelcol/configstore/impl => ./comp/otelcol/configstore/impl
	github.com/DataDog/datadog-agent/comp/otelcol/converter/def => ./comp/otelcol/converter/def
	github.com/DataDog/datadog-agent/comp/otelcol/converter/impl => ./comp/otelcol/converter/impl
	github.com/DataDog/datadog-agent/comp/otelcol/extension/def => ./comp/otelcol/extension/def
	github.com/DataDog/datadog-agent/comp/otelcol/extension/impl => ./comp/otelcol/extension/impl
	github.com/DataDog/datadog-agent/comp/otelcol/logsagentpipeline => ./comp/otelcol/logsagentpipeline
	github.com/DataDog/datadog-agent/comp/otelcol/logsagentpipeline/logsagentpipelineimpl => ./comp/otelcol/logsagentpipeline/logsagentpipelineimpl
	github.com/DataDog/datadog-agent/comp/otelcol/otlp/components/exporter/datadogexporter => ./comp/otelcol/otlp/components/exporter/datadogexporter
	github.com/DataDog/datadog-agent/comp/otelcol/otlp/components/exporter/logsagentexporter => ./comp/otelcol/otlp/components/exporter/logsagentexporter
	github.com/DataDog/datadog-agent/comp/otelcol/otlp/components/exporter/serializerexporter => ./comp/otelcol/otlp/components/exporter/serializerexporter
	github.com/DataDog/datadog-agent/comp/otelcol/otlp/components/metricsclient => ./comp/otelcol/otlp/components/metricsclient
	github.com/DataDog/datadog-agent/comp/otelcol/otlp/components/statsprocessor => ./comp/otelcol/otlp/components/statsprocessor
	github.com/DataDog/datadog-agent/comp/otelcol/otlp/testutil => ./comp/otelcol/otlp/testutil
	github.com/DataDog/datadog-agent/comp/serializer/compression => ./comp/serializer/compression
	github.com/DataDog/datadog-agent/comp/trace/agent/def => ./comp/trace/agent/def
	github.com/DataDog/datadog-agent/comp/trace/compression/def => ./comp/trace/compression/def
	github.com/DataDog/datadog-agent/comp/trace/compression/impl-gzip => ./comp/trace/compression/impl-gzip
	github.com/DataDog/datadog-agent/comp/trace/compression/impl-zstd => ./comp/trace/compression/impl-zstd
	github.com/DataDog/datadog-agent/pkg/aggregator/ckey => ./pkg/aggregator/ckey/
	github.com/DataDog/datadog-agent/pkg/api => ./pkg/api
	github.com/DataDog/datadog-agent/pkg/collector/check/defaults => ./pkg/collector/check/defaults
	github.com/DataDog/datadog-agent/pkg/config/env => ./pkg/config/env
	github.com/DataDog/datadog-agent/pkg/config/logs => ./pkg/config/logs
	github.com/DataDog/datadog-agent/pkg/config/mock => ./pkg/config/mock/
	github.com/DataDog/datadog-agent/pkg/config/model => ./pkg/config/model/
	github.com/DataDog/datadog-agent/pkg/config/remote => ./pkg/config/remote/
	github.com/DataDog/datadog-agent/pkg/config/setup => ./pkg/config/setup/
	github.com/DataDog/datadog-agent/pkg/config/utils => ./pkg/config/utils/
	github.com/DataDog/datadog-agent/pkg/errors => ./pkg/errors
	github.com/DataDog/datadog-agent/pkg/gohai => ./pkg/gohai
	github.com/DataDog/datadog-agent/pkg/logs/auditor => ./pkg/logs/auditor
	github.com/DataDog/datadog-agent/pkg/logs/client => ./pkg/logs/client
	github.com/DataDog/datadog-agent/pkg/logs/diagnostic => ./pkg/logs/diagnostic
	github.com/DataDog/datadog-agent/pkg/logs/message => ./pkg/logs/message
	github.com/DataDog/datadog-agent/pkg/logs/metrics => ./pkg/logs/metrics
	github.com/DataDog/datadog-agent/pkg/logs/pipeline => ./pkg/logs/pipeline
	github.com/DataDog/datadog-agent/pkg/logs/processor => ./pkg/logs/processor
	github.com/DataDog/datadog-agent/pkg/logs/sds => ./pkg/logs/sds
	github.com/DataDog/datadog-agent/pkg/logs/sender => ./pkg/logs/sender
	github.com/DataDog/datadog-agent/pkg/logs/sources => ./pkg/logs/sources
	github.com/DataDog/datadog-agent/pkg/logs/status/statusinterface => ./pkg/logs/status/statusinterface
	github.com/DataDog/datadog-agent/pkg/logs/status/utils => ./pkg/logs/status/utils
	github.com/DataDog/datadog-agent/pkg/logs/util/testutils => ./pkg/logs/util/testutils
	github.com/DataDog/datadog-agent/pkg/metrics => ./pkg/metrics/
	github.com/DataDog/datadog-agent/pkg/networkdevice/profile => ./pkg/networkdevice/profile
	github.com/DataDog/datadog-agent/pkg/obfuscate => ./pkg/obfuscate
	github.com/DataDog/datadog-agent/pkg/orchestrator/model => ./pkg/orchestrator/model
	github.com/DataDog/datadog-agent/pkg/process/util/api => ./pkg/process/util/api
	github.com/DataDog/datadog-agent/pkg/proto => ./pkg/proto
	github.com/DataDog/datadog-agent/pkg/remoteconfig/state => ./pkg/remoteconfig/state
	github.com/DataDog/datadog-agent/pkg/security/secl => ./pkg/security/secl
	github.com/DataDog/datadog-agent/pkg/security/seclwin => ./pkg/security/seclwin
	github.com/DataDog/datadog-agent/pkg/serializer => ./pkg/serializer/
	github.com/DataDog/datadog-agent/pkg/status/health => ./pkg/status/health
	github.com/DataDog/datadog-agent/pkg/tagger/types => ./pkg/tagger/types
	github.com/DataDog/datadog-agent/pkg/tagset => ./pkg/tagset/
	github.com/DataDog/datadog-agent/pkg/telemetry => ./pkg/telemetry/
	github.com/DataDog/datadog-agent/pkg/trace => ./pkg/trace
	github.com/DataDog/datadog-agent/pkg/trace/stats/oteltest => ./pkg/trace/stats/oteltest
	github.com/DataDog/datadog-agent/pkg/util/backoff => ./pkg/util/backoff
	github.com/DataDog/datadog-agent/pkg/util/buf => ./pkg/util/buf/
	github.com/DataDog/datadog-agent/pkg/util/cache => ./pkg/util/cache
	github.com/DataDog/datadog-agent/pkg/util/cgroups => ./pkg/util/cgroups
	github.com/DataDog/datadog-agent/pkg/util/common => ./pkg/util/common
	github.com/DataDog/datadog-agent/pkg/util/executable => ./pkg/util/executable
	github.com/DataDog/datadog-agent/pkg/util/filesystem => ./pkg/util/filesystem
	github.com/DataDog/datadog-agent/pkg/util/flavor => ./pkg/util/flavor
	github.com/DataDog/datadog-agent/pkg/util/fxutil => ./pkg/util/fxutil/
	github.com/DataDog/datadog-agent/pkg/util/grpc => ./pkg/util/grpc/
	github.com/DataDog/datadog-agent/pkg/util/hostname/validate => ./pkg/util/hostname/validate/
	github.com/DataDog/datadog-agent/pkg/util/http => ./pkg/util/http/
	github.com/DataDog/datadog-agent/pkg/util/json => ./pkg/util/json
	github.com/DataDog/datadog-agent/pkg/util/log => ./pkg/util/log
	github.com/DataDog/datadog-agent/pkg/util/optional => ./pkg/util/optional
	github.com/DataDog/datadog-agent/pkg/util/pointer => ./pkg/util/pointer
	github.com/DataDog/datadog-agent/pkg/util/scrubber => ./pkg/util/scrubber
	github.com/DataDog/datadog-agent/pkg/util/sort => ./pkg/util/sort/
	github.com/DataDog/datadog-agent/pkg/util/startstop => ./pkg/util/startstop
	github.com/DataDog/datadog-agent/pkg/util/statstracker => ./pkg/util/statstracker
	github.com/DataDog/datadog-agent/pkg/util/system => ./pkg/util/system
	github.com/DataDog/datadog-agent/pkg/util/system/socket => ./pkg/util/system/socket/
	github.com/DataDog/datadog-agent/pkg/util/testutil => ./pkg/util/testutil
	github.com/DataDog/datadog-agent/pkg/util/uuid => ./pkg/util/uuid
	github.com/DataDog/datadog-agent/pkg/util/winutil => ./pkg/util/winutil/
	github.com/DataDog/datadog-agent/pkg/version => ./pkg/version
)

require (
	code.cloudfoundry.org/bbs v0.0.0-20200403215808-d7bc971db0db
	code.cloudfoundry.org/garden v0.0.0-20210208153517-580cadd489d2
	code.cloudfoundry.org/lager v2.0.0+incompatible
	github.com/CycloneDX/cyclonedx-go v0.8.0
	github.com/DataDog/appsec-internal-go v1.6.0
	github.com/DataDog/datadog-agent/pkg/gohai v0.56.0-rc.3
	github.com/DataDog/datadog-agent/pkg/obfuscate v0.56.0-rc.3
	github.com/DataDog/datadog-agent/pkg/remoteconfig/state v0.56.0-rc.3
	github.com/DataDog/datadog-agent/pkg/security/secl v0.56.0-rc.3
	github.com/DataDog/datadog-agent/pkg/trace v0.56.0-rc.3
	github.com/DataDog/datadog-agent/pkg/util/cgroups v0.56.0-rc.3
	github.com/DataDog/datadog-agent/pkg/util/log v0.56.0-rc.3
	github.com/DataDog/datadog-agent/pkg/util/pointer v0.56.0-rc.3
	github.com/DataDog/datadog-agent/pkg/util/scrubber v0.56.0-rc.3
	github.com/DataDog/datadog-go/v5 v5.5.0
	github.com/DataDog/datadog-operator v1.8.0-rc.1
	github.com/DataDog/ebpf-manager v0.7.1
	github.com/DataDog/gopsutil v1.2.2
	github.com/DataDog/nikos v1.12.4
	github.com/DataDog/opentelemetry-mapping-go/pkg/otlp/attributes v0.17.0
	github.com/DataDog/opentelemetry-mapping-go/pkg/otlp/metrics v0.17.0
	github.com/DataDog/opentelemetry-mapping-go/pkg/quantile v0.17.0
	github.com/DataDog/sketches-go v1.4.6
	github.com/DataDog/viper v1.13.5
	github.com/DataDog/watermarkpodautoscaler v0.6.1
	github.com/DataDog/zstd v1.5.5
	github.com/DataDog/zstd_0 v0.0.0-20210310093942-586c1286621f // indirect
	github.com/Masterminds/semver/v3 v3.2.1
	github.com/Masterminds/sprig/v3 v3.2.3 // indirect
	github.com/Microsoft/go-winio v0.6.2
	github.com/Microsoft/hcsshim v0.12.5
	github.com/acobaugh/osrelease v0.1.0
	github.com/alecthomas/participle v0.7.1 // indirect
	github.com/alecthomas/units v0.0.0-20231202071711-9a357b53e9c9
	github.com/aquasecurity/trivy-db v0.0.0-20231005141211-4fc651f7ac8d
	github.com/avast/retry-go/v4 v4.6.0
	github.com/aws/aws-lambda-go v1.37.0
	github.com/aws/aws-sdk-go v1.53.11 // indirect
	github.com/beevik/ntp v1.4.3
	github.com/benbjohnson/clock v1.3.5
	github.com/bhmj/jsonslice v0.0.0-20200323023432-92c3edaad8e2
	github.com/blabber/go-freebsd-sysctl v0.0.0-20201130114544-503969f39d8f
	github.com/cenkalti/backoff v2.2.1+incompatible
	github.com/cenkalti/backoff/v4 v4.3.0
	github.com/cihub/seelog v0.0.0-20170130134532-f561c5e57575
	github.com/cilium/ebpf v0.15.1-0.20240709101333-5976561b28aa
	github.com/clbanning/mxj v1.8.4
	github.com/containerd/containerd v1.7.18
	github.com/containernetworking/cni v1.2.3
	github.com/coreos/go-semver v0.3.1
	github.com/coreos/go-systemd v22.5.0+incompatible
	github.com/cri-o/ocicni v0.4.3
	github.com/cyphar/filepath-securejoin v0.3.1
	github.com/davecgh/go-spew v1.1.2-0.20180830191138-d8f796af33cc
	github.com/docker/docker v25.0.5+incompatible
	github.com/docker/go-connections v0.5.0
	github.com/dustin/go-humanize v1.0.1
	github.com/elastic/go-libaudit/v2 v2.5.0
	github.com/evanphx/json-patch v5.9.0+incompatible
	github.com/fatih/color v1.17.0
	github.com/freddierice/go-losetup v0.0.0-20220711213114-2a14873012db
	github.com/fsnotify/fsnotify v1.7.0
	github.com/go-delve/delve v1.20.1
	github.com/go-ini/ini v1.67.0
	github.com/go-ole/go-ole v1.3.0
	github.com/go-redis/redis/v9 v9.0.0-rc.2
	github.com/go-sql-driver/mysql v1.8.1
	github.com/gobwas/glob v0.2.3
	github.com/gogo/protobuf v1.3.2
	github.com/golang/groupcache v0.0.0-20210331224755-41bb18bfe9da
	github.com/golang/mock v1.6.0
	github.com/golang/protobuf v1.5.4
	github.com/google/go-cmp v0.6.0
	github.com/google/go-containerregistry v0.20.1
	github.com/google/gofuzz v1.2.0
	github.com/google/gopacket v1.1.19
	github.com/google/pprof v0.0.0-20240424215950-a892ee059fd6
	github.com/gorilla/mux v1.8.1
	github.com/gosnmp/gosnmp v1.37.1-0.20240115134726-db0c09337869
	github.com/grpc-ecosystem/go-grpc-middleware v1.4.0
	github.com/grpc-ecosystem/grpc-gateway v1.16.0
	github.com/h2non/filetype v1.1.3
	github.com/hashicorp/consul/api v1.29.2
	github.com/hashicorp/go-multierror v1.1.1
	github.com/hashicorp/golang-lru/v2 v2.0.7
	github.com/hectane/go-acl v0.0.0-20190604041725-da78bae5fc95
	github.com/iceber/iouring-go v0.0.0-20230403020409-002cfd2e2a90
	github.com/imdario/mergo v0.3.16
	github.com/invopop/jsonschema v0.12.0
	github.com/itchyny/gojq v0.12.16
	github.com/json-iterator/go v1.1.12
	github.com/kardianos/osext v0.0.0-20190222173326-2bc1f35cddc0 // indirect
	github.com/lxn/walk v0.0.0-20210112085537-c389da54e794
	github.com/lxn/win v0.0.0-20210218163916-a377121e959e
	github.com/mailru/easyjson v0.7.7
	github.com/mdlayher/netlink v1.7.2
	github.com/miekg/dns v1.1.61
	github.com/mitchellh/mapstructure v1.5.1-0.20231216201459-8508981c8b6c
	github.com/moby/sys/mountinfo v0.7.2
	github.com/mohae/deepcopy v0.0.0-20170929034955-c48cc78d4826
	github.com/netsampler/goflow2 v1.3.3
	github.com/olekukonko/tablewriter v0.0.5
	github.com/oliveagle/jsonpath v0.0.0-20180606110733-2e52cf6e6852
	github.com/open-policy-agent/opa v0.66.0
	github.com/open-telemetry/opentelemetry-collector-contrib/pkg/resourcetotelemetry v0.104.0 // indirect
	github.com/opencontainers/go-digest v1.0.0
	github.com/opencontainers/image-spec v1.1.0
	github.com/opencontainers/runtime-spec v1.2.0
	github.com/openshift/api v3.9.0+incompatible
	github.com/pahanini/go-grpc-bidirectional-streaming-example v0.0.0-20211027164128-cc6111af44be
	github.com/patrickmn/go-cache v2.1.0+incompatible
	github.com/pkg/errors v0.9.1
	github.com/prometheus/client_golang v1.19.1
	github.com/prometheus/client_model v0.6.1
	github.com/prometheus/procfs v0.15.1
	github.com/richardartoul/molecule v1.0.1-0.20240531184615-7ca0df43c0b3 // indirect
	github.com/robfig/cron/v3 v3.0.1
	github.com/samber/lo v1.39.0
	github.com/samuel/go-zookeeper v0.0.0-20190923202752-2cc03de413da
	github.com/shirou/gopsutil/v3 v3.24.5
	github.com/shirou/w32 v0.0.0-20160930032740-bb4de0191aa4
	github.com/sirupsen/logrus v1.9.3
	github.com/skydive-project/go-debouncer v1.0.0
	github.com/smira/go-xz v0.1.0
	github.com/spf13/afero v1.11.0
	github.com/spf13/cast v1.6.0
	github.com/spf13/cobra v1.8.1
	github.com/spf13/pflag v1.0.5
	github.com/streadway/amqp v1.1.0
	github.com/stretchr/testify v1.9.0
	github.com/syndtr/gocapability v0.0.0-20200815063812-42c35b437635
	github.com/tinylib/msgp v1.1.9
	github.com/twmb/murmur3 v1.1.8
	github.com/uptrace/bun v1.1.14
	github.com/uptrace/bun/dialect/pgdialect v1.1.14
	github.com/uptrace/bun/driver/pgdriver v1.1.14
	github.com/urfave/negroni v1.0.0
	github.com/vishvananda/netlink v1.2.1-beta.2.0.20230807190133-6afddb37c1f0
	github.com/vishvananda/netns v0.0.4
	github.com/vmihailenco/msgpack/v4 v4.3.13
	github.com/wI2L/jsondiff v0.6.0
	github.com/xeipuuv/gojsonschema v1.2.0
	go.etcd.io/bbolt v1.3.10
	go.etcd.io/etcd/client/v2 v2.306.0-alpha.0
	go.mongodb.org/mongo-driver v1.15.1
	go.opentelemetry.io/collector v0.104.0 // indirect
	go.opentelemetry.io/collector/component v0.104.0
	go.opentelemetry.io/collector/confmap v0.104.0
	go.opentelemetry.io/collector/exporter v0.104.0
	go.opentelemetry.io/collector/exporter/loggingexporter v0.104.0
	go.opentelemetry.io/collector/exporter/otlpexporter v0.104.0
	go.opentelemetry.io/collector/pdata v1.11.0
	go.opentelemetry.io/collector/processor/batchprocessor v0.104.0
	go.opentelemetry.io/collector/receiver v0.104.0
	go.opentelemetry.io/collector/receiver/otlpreceiver v0.104.0
	go.opentelemetry.io/contrib/instrumentation/google.golang.org/grpc/otelgrpc v0.52.0 // indirect
	go.uber.org/atomic v1.11.0
	go.uber.org/automaxprocs v1.5.3
	go.uber.org/dig v1.17.1
	go.uber.org/fx v1.18.2
	go.uber.org/multierr v1.11.0
	go.uber.org/zap v1.27.0
	go4.org/netipx v0.0.0-20220812043211-3cc044ffd68d
	golang.org/x/arch v0.8.0
	golang.org/x/exp v0.0.0-20240506185415-9bf2ced13842
	golang.org/x/net v0.27.0
	golang.org/x/sync v0.7.0
	golang.org/x/sys v0.22.0
	golang.org/x/text v0.16.0
	golang.org/x/time v0.5.0
	golang.org/x/tools v0.23.0
	golang.org/x/xerrors v0.0.0-20231012003039-104605ab7028
	google.golang.org/genproto v0.0.0-20240617180043-68d350f18fd4 // indirect
	google.golang.org/grpc v1.65.0
	google.golang.org/grpc/examples v0.0.0-20221020162917-9127159caf5a
	google.golang.org/protobuf v1.34.2
	gopkg.in/DataDog/dd-trace-go.v1 v1.65.1
	gopkg.in/yaml.v2 v2.4.0
	gopkg.in/yaml.v3 v3.0.1
	gopkg.in/zorkian/go-datadog-api.v2 v2.30.0
	k8s.io/api v0.29.3
	k8s.io/apiextensions-apiserver v0.29.2
	k8s.io/apimachinery v0.29.3
	k8s.io/apiserver v0.29.3
	k8s.io/autoscaler/vertical-pod-autoscaler v0.13.0
	k8s.io/client-go v0.29.3
	k8s.io/cri-api v0.29.3
	k8s.io/klog v1.0.1-0.20200310124935-4ad0115ba9e4 // Min version that includes fix for Windows Nano
	k8s.io/klog/v2 v2.120.1
	k8s.io/kube-aggregator v0.28.6
	k8s.io/kube-openapi v0.0.0-20231010175941-2dd684a91f00
<<<<<<< HEAD
	k8s.io/kube-state-metrics/v2 v2.11.0
=======
	k8s.io/kube-state-metrics/v2 v2.12.0
>>>>>>> a3bea1c9
	k8s.io/kubelet v0.29.3
	k8s.io/metrics v0.28.6
	k8s.io/utils v0.0.0-20240502163921-fe8a2dddb1d0
	sigs.k8s.io/custom-metrics-apiserver v1.28.0

)

require (
	cloud.google.com/go v0.115.0 // indirect
	cloud.google.com/go/compute/metadata v0.3.0 // indirect
	cloud.google.com/go/iam v1.1.8 // indirect
	cloud.google.com/go/storage v1.41.0 // indirect
	code.cloudfoundry.org/cfhttp/v2 v2.0.0 // indirect
	code.cloudfoundry.org/clock v1.0.0 // indirect
	code.cloudfoundry.org/consuladapter v0.0.0-20200131002136-ac1daf48ba97 // indirect
	code.cloudfoundry.org/diego-logging-client v0.0.0-20200130234554-60ef08820a45 // indirect
	code.cloudfoundry.org/executor v0.0.0-20200218194701-024d0bdd52d4 // indirect
	code.cloudfoundry.org/locket v0.0.0-20200131001124-67fd0a0fdf2d // indirect
	code.cloudfoundry.org/rep v0.0.0-20200325195957-1404b978e31e // indirect
	code.cloudfoundry.org/tlsconfig v0.0.0-20200131000646-bbe0f8da39b3 // indirect
	github.com/AlekSi/pointer v1.2.0 // indirect
	github.com/BurntSushi/toml v1.3.2 // indirect
	github.com/DataDog/aptly v1.5.3 // indirect
	github.com/DataDog/extendeddaemonset v0.10.0-rc.4 // indirect
	github.com/DataDog/go-tuf v1.1.0-0.5.2 // indirect
	github.com/DataDog/gostackparse v0.7.0 // indirect
	github.com/DataDog/mmh3 v0.0.0-20210722141835-012dc69a9e49 // indirect
	github.com/DisposaBoy/JsonConfigReader v0.0.0-20201129172854-99cf318d67e7 // indirect
	github.com/Masterminds/goutils v1.1.1 // indirect
	github.com/Masterminds/semver v1.5.0
	github.com/NYTimes/gziphandler v1.1.1 // indirect
	github.com/OneOfOne/xxhash v1.2.8 // indirect
	github.com/ProtonMail/go-crypto v1.1.0-alpha.0
	github.com/StackExchange/wmi v1.2.1 // indirect
	github.com/agnivade/levenshtein v1.1.1 // indirect
	github.com/aquasecurity/go-gem-version v0.0.0-20201115065557-8eed6fe000ce // indirect
	github.com/aquasecurity/go-npm-version v0.0.0-20201110091526-0b796d180798 // indirect
	github.com/aquasecurity/go-pep440-version v0.0.0-20210121094942-22b2f8951d46 // indirect
	github.com/aquasecurity/go-version v0.0.0-20210121072130-637058cfe492 // indirect
	github.com/aquasecurity/table v1.8.0 // indirect
	github.com/aquasecurity/tml v0.6.1 // indirect
	github.com/armon/go-metrics v0.4.1 // indirect
	github.com/asaskevich/govalidator v0.0.0-20230301143203-a9d515a09cc2 // indirect
	github.com/awalterschulze/gographviz v2.0.3+incompatible // indirect
	github.com/aws/aws-sdk-go-v2 v1.30.0
	github.com/aws/aws-sdk-go-v2/config v1.27.21
	github.com/aws/aws-sdk-go-v2/credentials v1.17.21
	github.com/aws/aws-sdk-go-v2/feature/ec2/imds v1.16.8 // indirect
	github.com/aws/aws-sdk-go-v2/internal/configsources v1.3.12 // indirect
	github.com/aws/aws-sdk-go-v2/internal/endpoints/v2 v2.6.12 // indirect
	github.com/aws/aws-sdk-go-v2/internal/ini v1.8.0 // indirect
	github.com/aws/aws-sdk-go-v2/service/ebs v1.21.7 // indirect
	github.com/aws/aws-sdk-go-v2/service/ec2 v1.165.1
	github.com/aws/aws-sdk-go-v2/service/internal/presigned-url v1.11.14 // indirect
	github.com/aws/aws-sdk-go-v2/service/sso v1.21.1 // indirect
	github.com/aws/aws-sdk-go-v2/service/ssooidc v1.25.1 // indirect
	github.com/aws/aws-sdk-go-v2/service/sts v1.29.1 // indirect
	github.com/aws/smithy-go v1.20.2 // indirect
	github.com/beorn7/perks v1.0.1 // indirect
	github.com/bmizerany/pat v0.0.0-20170815010413-6226ea591a40 // indirect
	github.com/briandowns/spinner v1.23.0 // indirect
	github.com/cavaliergopher/grab/v3 v3.0.1 // indirect
	github.com/cespare/xxhash/v2 v2.3.0 // indirect
	github.com/containerd/continuity v0.4.3 // indirect
	github.com/containerd/fifo v1.1.0 // indirect
	github.com/containerd/stargz-snapshotter/estargz v0.15.1 // indirect
	github.com/containerd/ttrpc v1.2.4 // indirect
	github.com/containernetworking/plugins v1.4.1 // indirect
	github.com/coreos/go-systemd/v22 v22.5.0
	github.com/coreos/pkg v0.0.0-20180928190104-399ea9e2e55f // indirect
	github.com/dgryski/go-jump v0.0.0-20211018200510-ba001c3ffce0 // indirect
	github.com/dgryski/go-rendezvous v0.0.0-20200823014737-9f7001d12a5f // indirect
	github.com/docker/cli v25.0.5+incompatible // indirect
	github.com/docker/distribution v2.8.3+incompatible // indirect
	github.com/docker/docker-credential-helpers v0.8.1 // indirect
	github.com/docker/go-events v0.0.0-20190806004212-e31b211e4f1c // indirect
	github.com/docker/go-units v0.5.0 // indirect
	github.com/felixge/httpsnoop v1.0.4 // indirect
	github.com/ghodss/yaml v1.0.0
	github.com/go-git/go-billy/v5 v5.5.0 // indirect
	github.com/go-git/go-git/v5 v5.11.0 // indirect
	github.com/go-logfmt/logfmt v0.6.0 // indirect
	github.com/go-logr/logr v1.4.2 // indirect
	github.com/go-logr/stdr v1.2.2 // indirect
	github.com/go-openapi/errors v0.22.0 // indirect
	github.com/go-openapi/jsonpointer v0.20.2 // indirect
	github.com/go-openapi/jsonreference v0.20.4 // indirect
	github.com/go-openapi/runtime v0.27.1 // indirect
	github.com/go-openapi/strfmt v0.23.0 // indirect
	github.com/go-openapi/swag v0.22.9 // indirect
	github.com/go-openapi/validate v0.23.0 // indirect
	github.com/go-redis/redis/v8 v8.11.5 // indirect
	github.com/godbus/dbus/v5 v5.1.0
	github.com/golang/glog v1.2.1 // indirect
	github.com/golang/snappy v0.0.5-0.20220116011046-fa5810519dcb // indirect
	github.com/google/licenseclassifier/v2 v2.0.0 // indirect
	github.com/google/uuid v1.6.0
	github.com/google/wire v0.6.0 // indirect
	github.com/googleapis/gax-go/v2 v2.12.4 // indirect
	github.com/grpc-ecosystem/go-grpc-prometheus v1.2.0 // indirect
	github.com/grpc-ecosystem/grpc-gateway/v2 v2.20.0 // indirect
	github.com/hashicorp/errwrap v1.1.0 // indirect
	github.com/hashicorp/go-cleanhttp v0.5.2 // indirect
	github.com/hashicorp/go-hclog v1.6.3 // indirect
	github.com/hashicorp/go-immutable-radix v1.3.1 // indirect
	github.com/hashicorp/go-rootcerts v1.0.2 // indirect
	github.com/hashicorp/go-version v1.7.0
	github.com/hashicorp/golang-lru v1.0.2 // indirect
	github.com/hashicorp/hcl v1.0.1-vault-5 // indirect
	github.com/hashicorp/serf v0.10.1 // indirect
	github.com/huandu/xstrings v1.4.0 // indirect
	github.com/ianlancetaylor/demangle v0.0.0-20240312041847-bd984b5ce465 // indirect
	github.com/in-toto/in-toto-golang v0.9.0 // indirect
	github.com/inconshreveable/mousetrap v1.1.0 // indirect
	github.com/itchyny/timefmt-go v0.1.6 // indirect
	github.com/jinzhu/inflection v1.0.0 // indirect
	github.com/jlaffaye/ftp v0.1.0 // indirect
	github.com/jmespath/go-jmespath v0.4.0 // indirect
	github.com/josharian/intern v1.0.0 // indirect
	github.com/josharian/native v1.1.0 // indirect
	github.com/justincormack/go-memfd v0.0.0-20170219213707-6e4af0518993
	github.com/karrick/godirwalk v1.17.0 // indirect
	github.com/kballard/go-shellquote v0.0.0-20180428030007-95032a82bc51 // indirect
	github.com/kjk/lzma v0.0.0-20161016003348-3fd93898850d // indirect
	github.com/klauspost/compress v1.17.9 // indirect
	github.com/klauspost/pgzip v1.2.5 // indirect
	github.com/knadh/koanf v1.5.0 // indirect
	github.com/knqyf263/go-apk-version v0.0.0-20200609155635-041fdbb8563f // indirect
	github.com/knqyf263/go-deb-version v0.0.0-20230223133812-3ed183d23422 // indirect
	github.com/knqyf263/go-rpm-version v0.0.0-20220614171824-631e686d1075 // indirect
	github.com/knqyf263/go-rpmdb v0.1.1
	github.com/knqyf263/nested v0.0.1 // indirect
	github.com/liamg/jfather v0.0.7 // indirect
	github.com/libp2p/go-reuseport v0.2.0 // indirect
	github.com/lufia/plan9stats v0.0.0-20220913051719-115f729f3c8c // indirect
	github.com/magiconair/properties v1.8.7 // indirect
	github.com/masahiro331/go-disk v0.0.0-20220919035250-c8da316f91ac // indirect
	github.com/masahiro331/go-ebs-file v0.0.0-20240112135404-d5fbb1d46323 // indirect
	github.com/masahiro331/go-ext4-filesystem v0.0.0-20231208112839-4339555a0cd4 // indirect
	github.com/masahiro331/go-mvn-version v0.0.0-20210429150710-d3157d602a08 // indirect
	github.com/masahiro331/go-vmdk-parser v0.0.0-20221225061455-612096e4bbbd // indirect
	github.com/masahiro331/go-xfs-filesystem v0.0.0-20230608043311-a335f4599b70 // indirect
	github.com/mattn/go-colorable v0.1.13 // indirect
	github.com/mattn/go-isatty v0.0.20 // indirect
	github.com/mattn/go-runewidth v0.0.15 // indirect
	github.com/mdlayher/socket v0.5.0 // indirect
	github.com/mitchellh/copystructure v1.2.0 // indirect
	github.com/mitchellh/go-homedir v1.1.0 // indirect
	github.com/mitchellh/hashstructure/v2 v2.0.2 // indirect
	github.com/mitchellh/reflectwalk v1.0.2 // indirect
	github.com/mkrautz/goar v0.0.0-20150919110319-282caa8bd9da // indirect
	github.com/moby/buildkit v0.12.5 // indirect
	github.com/moby/locker v1.0.1 // indirect
	github.com/moby/sys/signal v0.7.0 // indirect
	github.com/modern-go/concurrent v0.0.0-20180306012644-bacd9c7ef1dd // indirect
	github.com/modern-go/reflect2 v1.0.2 // indirect
	github.com/montanaflynn/stats v0.7.0 // indirect
	github.com/mostynb/go-grpc-compression v1.2.3 // indirect
	github.com/munnerz/goautoneg v0.0.0-20191010083416-a7dc8b61c822 // indirect
	github.com/mxk/go-flowrate v0.0.0-20140419014527-cca7078d478f // indirect
	github.com/nu7hatch/gouuid v0.0.0-20131221200532-179d4d0c4d8d // indirect
	github.com/oklog/ulid v1.3.1 // indirect
	github.com/opencontainers/selinux v1.11.0 // indirect
	github.com/opentracing/opentracing-go v1.2.0 // indirect
	github.com/outcaste-io/ristretto v0.2.3 // indirect
	github.com/owenrumney/go-sarif/v2 v2.3.0 // indirect
	github.com/package-url/packageurl-go v0.1.2 // indirect
	github.com/pborman/uuid v1.2.1 // indirect
	github.com/pelletier/go-toml v1.9.5 // indirect
	github.com/philhofer/fwd v1.1.2 // indirect
	github.com/pierrec/lz4/v4 v4.1.21 // indirect
	github.com/pmezard/go-difflib v1.0.1-0.20181226105442-5d4384ee4fb2 // indirect
	github.com/power-devops/perfstat v0.0.0-20220216144756-c35f1ee13d7c // indirect
	github.com/prometheus/common v0.54.0
	github.com/rcrowley/go-metrics v0.0.0-20201227073835-cf1acfcdf475 // indirect
	github.com/remyoudompheng/bigfft v0.0.0-20230129092748-24d4a6f8daec // indirect
	github.com/rivo/uniseg v0.4.7 // indirect
	github.com/rs/cors v1.11.0 // indirect
	github.com/safchain/baloum v0.0.0-20221229104256-b1fc8f70a86b
	github.com/saracen/walker v0.1.3 // indirect
	github.com/sassoftware/go-rpmutils v0.3.0 // indirect
	github.com/secure-systems-lab/go-securesystemslib v0.8.0 // indirect
	github.com/sergi/go-diff v1.3.1 // indirect
	github.com/shibumi/go-pathspec v1.3.0 // indirect
	github.com/shopspring/decimal v1.3.1 // indirect
	github.com/smira/go-ftp-protocol v0.0.0-20140829150050-066b75c2b70d // indirect
	github.com/spdx/tools-golang v0.5.4-0.20231108154018-0c0f394b5e1a // indirect
	github.com/spf13/jwalterweatherman v1.1.0 // indirect
	github.com/stretchr/objx v0.5.2 // indirect
	github.com/syndtr/goleveldb v1.0.1-0.20220721030215-126854af5e6d // indirect
	github.com/tchap/go-patricia/v2 v2.3.1 // indirect
	github.com/tedsuo/ifrit v0.0.0-20191009134036-9a97d0632f00 // indirect
	github.com/tedsuo/rata v1.0.0 // indirect
	github.com/tklauser/go-sysconf v0.3.14
	github.com/tklauser/numcpus v0.8.0 // indirect
	github.com/tmthrgd/go-hex v0.0.0-20190904060850-447a3041c3bc // indirect
	github.com/twitchtv/twirp v8.1.3+incompatible // indirect
	github.com/twmb/franz-go v1.17.0
	github.com/twmb/franz-go/pkg/kadm v1.12.0
	github.com/twmb/franz-go/pkg/kmsg v1.8.0
	github.com/ugorji/go/codec v1.2.11 // indirect
	github.com/ulikunitz/xz v0.5.11 // indirect
	github.com/vbatts/tar-split v0.11.5 // indirect
	github.com/vito/go-sse v1.0.0 // indirect
	github.com/vmihailenco/msgpack/v5 v5.4.1
	github.com/vmihailenco/tagparser v0.1.2 // indirect
	github.com/vmihailenco/tagparser/v2 v2.0.0 // indirect
	github.com/xdg-go/pbkdf2 v1.0.0 // indirect
	github.com/xdg-go/scram v1.1.2 // indirect
	github.com/xdg-go/stringprep v1.0.4 // indirect
	github.com/xeipuuv/gojsonpointer v0.0.0-20190905194746-02993c407bfb // indirect
	github.com/xeipuuv/gojsonreference v0.0.0-20180127040603-bd5ef7bd5415 // indirect
	github.com/xi2/xz v0.0.0-20171230120015-48954b6210f8
	github.com/xlab/treeprint v1.2.0 // indirect
	github.com/xor-gate/ar v0.0.0-20170530204233-5c72ae81e2b7 // indirect
	github.com/yashtewari/glob-intersection v0.2.0 // indirect
	github.com/youmark/pkcs8 v0.0.0-20181117223130-1be2e3e5546d // indirect
	github.com/yusufpapurcu/wmi v1.2.4
	go.etcd.io/etcd/api/v3 v3.6.0-alpha.0 // indirect
	go.etcd.io/etcd/client/pkg/v3 v3.6.0-alpha.0.0.20220522111935-c3bc4116dcd1 // indirect
	go.etcd.io/etcd/client/v3 v3.6.0-alpha.0 // indirect
	go.etcd.io/etcd/server/v3 v3.6.0-alpha.0.0.20220522111935-c3bc4116dcd1 // indirect
	go.opencensus.io v0.24.0 // indirect
	go.opentelemetry.io/collector/consumer v0.104.0
	go.opentelemetry.io/collector/featuregate v1.11.0
	go.opentelemetry.io/collector/semconv v0.104.0
	go.opentelemetry.io/contrib/instrumentation/net/http/otelhttp v0.52.0 // indirect
	go.opentelemetry.io/contrib/propagators/b3 v1.27.0 // indirect
	go.opentelemetry.io/otel v1.27.0
	go.opentelemetry.io/otel/exporters/otlp/otlptrace v1.27.0
	go.opentelemetry.io/otel/exporters/otlp/otlptrace/otlptracegrpc v1.27.0
	go.opentelemetry.io/otel/exporters/otlp/otlptrace/otlptracehttp v1.27.0
	go.opentelemetry.io/otel/exporters/prometheus v0.49.0 // indirect
	go.opentelemetry.io/otel/metric v1.27.0
	go.opentelemetry.io/otel/sdk v1.27.0
	go.opentelemetry.io/otel/sdk/metric v1.27.0 // indirect
	go.opentelemetry.io/otel/trace v1.27.0
	go.opentelemetry.io/proto/otlp v1.2.0 // indirect
	golang.org/x/crypto v0.25.0 // indirect
	golang.org/x/mod v0.19.0
	golang.org/x/oauth2 v0.21.0 // indirect
	golang.org/x/term v0.22.0 // indirect
	gonum.org/v1/gonum v0.15.0 // indirect
	google.golang.org/api v0.185.0 // indirect
	google.golang.org/appengine v1.6.8 // indirect
	gopkg.in/Knetic/govaluate.v3 v3.0.0 // indirect
	gopkg.in/cheggaaa/pb.v1 v1.0.28 // indirect
	gopkg.in/inf.v0 v0.9.1 // indirect
	gopkg.in/natefinch/lumberjack.v2 v2.2.1 // indirect
	k8s.io/component-base v0.29.3
	k8s.io/gengo v0.0.0-20230829151522-9cce18d56c01 // indirect
	mellium.im/sasl v0.3.1 // indirect
	modernc.org/cc/v3 v3.41.0 // indirect
	modernc.org/ccgo/v3 v3.16.15 // indirect
	modernc.org/libc v1.41.0 // indirect
	modernc.org/mathutil v1.6.0 // indirect
	modernc.org/memory v1.7.2 // indirect
	modernc.org/opt v0.1.3 // indirect
	modernc.org/sqlite v1.29.5
	sigs.k8s.io/apiserver-network-proxy/konnectivity-client v0.28.0 // indirect
	sigs.k8s.io/controller-runtime v0.17.3 // indirect
	sigs.k8s.io/json v0.0.0-20221116044647-bc3834ca7abd // indirect
	sigs.k8s.io/structured-merge-diff/v4 v4.4.1 // indirect
	sigs.k8s.io/yaml v1.4.0
)

require github.com/lorenzosaino/go-sysctl v0.3.1

require (
	github.com/DATA-DOG/go-sqlmock v1.5.2
	github.com/DataDog/agent-payload/v5 v5.0.127
	github.com/DataDog/datadog-agent/cmd/agent/common/path v0.56.0-rc.3
	github.com/DataDog/datadog-agent/comp/api/api/def v0.56.0-rc.3
	github.com/DataDog/datadog-agent/comp/core/config v0.56.0-rc.3
	github.com/DataDog/datadog-agent/comp/core/flare/types v0.56.0-rc.3
	github.com/DataDog/datadog-agent/comp/core/hostname/hostnameinterface v0.56.0-rc.3
	github.com/DataDog/datadog-agent/comp/core/log/def v0.0.0-00010101000000-000000000000
	github.com/DataDog/datadog-agent/comp/core/log/impl v0.0.0-00010101000000-000000000000
	github.com/DataDog/datadog-agent/comp/core/log/impl-trace v0.0.0-00010101000000-000000000000
	github.com/DataDog/datadog-agent/comp/core/log/mock v0.0.0-00010101000000-000000000000
	github.com/DataDog/datadog-agent/comp/core/secrets v0.56.0-rc.3
	github.com/DataDog/datadog-agent/comp/core/status v0.56.0-rc.3
	github.com/DataDog/datadog-agent/comp/core/status/statusimpl v0.56.0-rc.3
	github.com/DataDog/datadog-agent/comp/core/telemetry v0.56.0-rc.3
	github.com/DataDog/datadog-agent/comp/def v0.56.0-rc.3
	github.com/DataDog/datadog-agent/comp/forwarder/defaultforwarder v0.56.0-rc.3
	github.com/DataDog/datadog-agent/comp/forwarder/orchestrator/orchestratorinterface v0.56.0-rc.3
	github.com/DataDog/datadog-agent/comp/logs/agent/config v0.56.0-rc.3
	github.com/DataDog/datadog-agent/comp/netflow/payload v0.56.0-rc.3
	github.com/DataDog/datadog-agent/comp/otelcol/collector-contrib/def v0.56.0-rc.3
	github.com/DataDog/datadog-agent/comp/otelcol/collector-contrib/impl v0.56.0-rc.3
	github.com/DataDog/datadog-agent/comp/otelcol/configstore/def v0.56.0-rc.3
	github.com/DataDog/datadog-agent/comp/otelcol/configstore/impl v0.56.0-rc.3
	github.com/DataDog/datadog-agent/comp/otelcol/converter/def v0.56.0-rc.3
	github.com/DataDog/datadog-agent/comp/otelcol/converter/impl v0.56.0-rc.3
	github.com/DataDog/datadog-agent/comp/otelcol/extension/def v0.56.0-rc.3
	github.com/DataDog/datadog-agent/comp/otelcol/extension/impl v0.56.0-rc.3
	github.com/DataDog/datadog-agent/comp/otelcol/logsagentpipeline v0.56.0-rc.3
	github.com/DataDog/datadog-agent/comp/otelcol/logsagentpipeline/logsagentpipelineimpl v0.56.0-rc.3
	github.com/DataDog/datadog-agent/comp/otelcol/otlp/components/exporter/datadogexporter v0.56.0-rc.3
	github.com/DataDog/datadog-agent/comp/otelcol/otlp/components/exporter/logsagentexporter v0.56.0-rc.3
	github.com/DataDog/datadog-agent/comp/otelcol/otlp/components/exporter/serializerexporter v0.56.0-rc.3
	github.com/DataDog/datadog-agent/comp/otelcol/otlp/components/metricsclient v0.56.0-rc.3
	github.com/DataDog/datadog-agent/comp/otelcol/otlp/testutil v0.56.0-rc.3
	github.com/DataDog/datadog-agent/comp/serializer/compression v0.56.0-rc.3
	github.com/DataDog/datadog-agent/comp/trace/agent/def v0.56.0-rc.3
	github.com/DataDog/datadog-agent/comp/trace/compression/def v0.56.0-rc.3
	github.com/DataDog/datadog-agent/comp/trace/compression/impl-gzip v0.56.0-rc.3
	github.com/DataDog/datadog-agent/comp/trace/compression/impl-zstd v0.56.0-rc.3
	github.com/DataDog/datadog-agent/pkg/aggregator/ckey v0.56.0-rc.3
	github.com/DataDog/datadog-agent/pkg/api v0.56.0-rc.3
	github.com/DataDog/datadog-agent/pkg/collector/check/defaults v0.56.0-rc.3
	github.com/DataDog/datadog-agent/pkg/config/env v0.56.0-rc.3
	github.com/DataDog/datadog-agent/pkg/config/logs v0.56.0-rc.3
	github.com/DataDog/datadog-agent/pkg/config/mock v0.0.0-20240723160440-69ec7b21bb9c
	github.com/DataDog/datadog-agent/pkg/config/model v0.56.0-rc.3
	github.com/DataDog/datadog-agent/pkg/config/remote v0.56.0-rc.3
	github.com/DataDog/datadog-agent/pkg/config/setup v0.56.0-rc.3
	github.com/DataDog/datadog-agent/pkg/config/utils v0.56.0-rc.3
	github.com/DataDog/datadog-agent/pkg/errors v0.56.0-rc.3
	github.com/DataDog/datadog-agent/pkg/logs/auditor v0.56.0-rc.3
	github.com/DataDog/datadog-agent/pkg/logs/client v0.56.0-rc.3
	github.com/DataDog/datadog-agent/pkg/logs/diagnostic v0.56.0-rc.3
	github.com/DataDog/datadog-agent/pkg/logs/message v0.56.0-rc.3
	github.com/DataDog/datadog-agent/pkg/logs/metrics v0.56.0-rc.3
	github.com/DataDog/datadog-agent/pkg/logs/pipeline v0.56.0-rc.3
	github.com/DataDog/datadog-agent/pkg/logs/processor v0.56.0-rc.3
	github.com/DataDog/datadog-agent/pkg/logs/sds v0.56.0-rc.3
	github.com/DataDog/datadog-agent/pkg/logs/sender v0.56.0-rc.3
	github.com/DataDog/datadog-agent/pkg/logs/sources v0.56.0-rc.3
	github.com/DataDog/datadog-agent/pkg/logs/status/utils v0.56.0-rc.3
	github.com/DataDog/datadog-agent/pkg/logs/util/testutils v0.56.0-rc.3
	github.com/DataDog/datadog-agent/pkg/metrics v0.56.0-rc.3
	github.com/DataDog/datadog-agent/pkg/networkdevice/profile v0.56.0-rc.3
	github.com/DataDog/datadog-agent/pkg/orchestrator/model v0.56.0-rc.3
	github.com/DataDog/datadog-agent/pkg/process/util/api v0.56.0-rc.3
	github.com/DataDog/datadog-agent/pkg/proto v0.56.0-rc.3
	github.com/DataDog/datadog-agent/pkg/security/seclwin v0.56.0-rc.3
	github.com/DataDog/datadog-agent/pkg/serializer v0.56.0-rc.3
	github.com/DataDog/datadog-agent/pkg/status/health v0.56.0-rc.3
	github.com/DataDog/datadog-agent/pkg/tagger/types v0.56.0-rc.3
	github.com/DataDog/datadog-agent/pkg/tagset v0.56.0-rc.3
	github.com/DataDog/datadog-agent/pkg/telemetry v0.56.0-rc.3
	github.com/DataDog/datadog-agent/pkg/util/backoff v0.56.0-rc.3
	github.com/DataDog/datadog-agent/pkg/util/cache v0.56.0-rc.3
	github.com/DataDog/datadog-agent/pkg/util/common v0.56.0-rc.3
	github.com/DataDog/datadog-agent/pkg/util/executable v0.56.0-rc.3
	github.com/DataDog/datadog-agent/pkg/util/filesystem v0.56.0-rc.3
	github.com/DataDog/datadog-agent/pkg/util/flavor v0.56.0-rc.3
	github.com/DataDog/datadog-agent/pkg/util/fxutil v0.56.0-rc.3
	github.com/DataDog/datadog-agent/pkg/util/grpc v0.56.0-rc.3
	github.com/DataDog/datadog-agent/pkg/util/hostname/validate v0.56.0-rc.3
	github.com/DataDog/datadog-agent/pkg/util/http v0.56.0-rc.3
	github.com/DataDog/datadog-agent/pkg/util/json v0.56.0-rc.3
	github.com/DataDog/datadog-agent/pkg/util/optional v0.56.0-rc.3
	github.com/DataDog/datadog-agent/pkg/util/sort v0.56.0-rc.3
	github.com/DataDog/datadog-agent/pkg/util/startstop v0.56.0-rc.3
	github.com/DataDog/datadog-agent/pkg/util/system v0.56.0-rc.3
	github.com/DataDog/datadog-agent/pkg/util/testutil v0.56.0-rc.3
	github.com/DataDog/datadog-agent/pkg/util/uuid v0.56.0-rc.3
	github.com/DataDog/datadog-agent/pkg/util/winutil v0.56.0-rc.3
	github.com/DataDog/datadog-agent/pkg/version v0.56.0-rc.3
	github.com/DataDog/go-libddwaf/v3 v3.3.0
	github.com/DataDog/go-sqllexer v0.0.12
	github.com/Datadog/dublin-traceroute v0.0.1
	github.com/aquasecurity/trivy v0.49.2-0.20240227072422-e1ea02c7b80d
	github.com/aws/aws-sdk-go-v2/service/kms v1.34.1
	github.com/aws/aws-sdk-go-v2/service/rds v1.80.1
	github.com/aws/aws-sdk-go-v2/service/secretsmanager v1.31.1
	github.com/awslabs/amazon-ecr-credential-helper/ecr-login v0.0.0-20240409155312-26d1ea377073
	github.com/cloudfoundry-community/go-cfclient/v2 v2.0.1-0.20230503155151-3d15366c5820
	github.com/containerd/cgroups/v3 v3.0.3
	github.com/containerd/typeurl/v2 v2.2.0
	github.com/dvsekhvalnov/jose2go v1.7.0
	github.com/elastic/go-seccomp-bpf v1.4.0
	github.com/fatih/structtag v1.2.0
	github.com/glaslos/ssdeep v0.4.0
	github.com/gocolly/colly/v2 v2.1.0
	github.com/gocomply/scap v0.1.2-0.20230531064509-55a00f73e8d6
	github.com/godror/godror v0.37.0
	github.com/jackc/pgx/v5 v5.6.0
	github.com/jmoiron/sqlx v1.4.0
	github.com/judwhite/go-svc v1.2.1
	github.com/kr/pretty v0.3.1
	// todo: update datadog connector with breaking changes from https://github.com/DataDog/datadog-agent/pull/26347.
	github.com/open-telemetry/opentelemetry-collector-contrib/connector/datadogconnector v0.103.0
	github.com/planetscale/vtprotobuf v0.6.0
	github.com/prometheus-community/pro-bing v0.4.1
	github.com/rickar/props v1.0.0
	github.com/sijms/go-ora/v2 v2.8.19
	github.com/swaggest/jsonschema-go v0.3.70
	github.com/valyala/fastjson v1.6.4
	github.com/vibrantbyte/go-antpath v1.1.1
	go.opentelemetry.io/collector/confmap/converter/expandconverter v0.104.0
	go.opentelemetry.io/collector/confmap/provider/envprovider v0.104.0
	go.opentelemetry.io/collector/confmap/provider/fileprovider v0.104.0
	go.opentelemetry.io/collector/confmap/provider/httpprovider v0.104.0
	go.opentelemetry.io/collector/confmap/provider/httpsprovider v0.104.0
	go.opentelemetry.io/collector/confmap/provider/yamlprovider v0.104.0
	go.opentelemetry.io/collector/extension v0.104.0
	go.opentelemetry.io/collector/otelcol v0.104.0
	go.opentelemetry.io/collector/processor v0.104.0
	go.opentelemetry.io/collector/service v0.104.0
	go4.org/intern v0.0.0-20230525184215-6c62f75575cb
	go4.org/mem v0.0.0-20220726221520-4f986261bf13
	k8s.io/cli-runtime v0.29.0
	k8s.io/kubectl v0.29.0
)

require (
	cloud.google.com/go/auth v0.5.1 // indirect
	cloud.google.com/go/auth/oauth2adapt v0.2.2 // indirect
	code.cloudfoundry.org/go-diodes v0.0.0-20240604201846-c756bfed2ed3 // indirect
	code.cloudfoundry.org/go-loggregator v7.4.0+incompatible // indirect
	code.cloudfoundry.org/rfc5424 v0.0.0-20201103192249-000122071b78 // indirect
	dario.cat/mergo v1.0.0 // indirect
	filippo.io/edwards25519 v1.1.0 // indirect
	github.com/AdaLogics/go-fuzz-headers v0.0.0-20230811130428-ced1acdcaa24 // indirect
	github.com/AdamKorcz/go-118-fuzz-build v0.0.0-20230306123547-8075edf89bb0 // indirect
	github.com/Azure/azure-sdk-for-go/sdk/azcore v1.12.0 // indirect
	github.com/Azure/azure-sdk-for-go/sdk/azidentity v1.7.0 // indirect
	github.com/Azure/azure-sdk-for-go/sdk/internal v1.9.0 // indirect
	github.com/Azure/azure-sdk-for-go/sdk/resourcemanager/compute/armcompute/v5 v5.5.0 // indirect
	github.com/Azure/azure-sdk-for-go/sdk/resourcemanager/network/armnetwork/v4 v4.3.0 // indirect
	github.com/AzureAD/microsoft-authentication-library-for-go v1.2.2 // indirect
	github.com/Code-Hex/go-generics-cache v1.3.1 // indirect
	github.com/DataDog/datadog-agent/comp/core/flare/builder v0.56.0-rc.3 // indirect
	github.com/DataDog/datadog-agent/comp/otelcol/otlp/components/statsprocessor v0.0.0-20240525065430-d0b647bcb646 // indirect
	github.com/DataDog/datadog-agent/pkg/logs/status/statusinterface v0.56.0-rc.3 // indirect
	github.com/DataDog/datadog-agent/pkg/util/buf v0.56.0-rc.3 // indirect
	github.com/DataDog/datadog-agent/pkg/util/statstracker v0.56.0-rc.3 // indirect
	github.com/DataDog/datadog-agent/pkg/util/system/socket v0.56.0-rc.3 // indirect
	github.com/DataDog/datadog-api-client-go/v2 v2.26.0 // indirect
	github.com/DataDog/dd-sensitive-data-scanner/sds-go/go v0.0.0-20240419161837-f1b2f553edfe // indirect
	github.com/DataDog/opentelemetry-mapping-go/pkg/inframetadata v0.17.0 // indirect
	github.com/DataDog/opentelemetry-mapping-go/pkg/otlp/logs v0.17.0 // indirect
	github.com/GoogleCloudPlatform/opentelemetry-operations-go/detectors/gcp v1.24.0 // indirect
	github.com/Intevation/gval v1.3.0 // indirect
	github.com/Intevation/jsonpath v0.2.1 // indirect
	github.com/PuerkitoBio/goquery v1.8.1 // indirect
	github.com/Showmax/go-fqdn v1.0.0 // indirect
	github.com/VividCortex/ewma v1.2.0 // indirect
	github.com/agext/levenshtein v1.2.3 // indirect
	github.com/alecthomas/participle/v2 v2.1.1 // indirect
	github.com/anchore/go-struct-converter v0.0.0-20221118182256-c68fdcfa2092 // indirect
	github.com/andybalholm/cascadia v1.3.2 // indirect
	github.com/antchfx/htmlquery v1.3.0 // indirect
	github.com/antchfx/xmlquery v1.3.1 // indirect
	github.com/antchfx/xpath v1.2.3 // indirect
	github.com/antlr/antlr4/runtime/Go/antlr/v4 v4.0.0-20230305170008-8188dc5388df // indirect
	github.com/apache/thrift v0.20.0 // indirect
	github.com/aquasecurity/trivy-java-db v0.0.0-20240109071736-184bd7481d48 // indirect
	github.com/aws/aws-sdk-go-v2/service/ecr v1.27.4 // indirect
	github.com/aws/aws-sdk-go-v2/service/ecrpublic v1.23.4 // indirect
	github.com/aws/aws-sdk-go-v2/service/internal/accept-encoding v1.11.2 // indirect
	github.com/bahlo/generic-list-go v0.2.0 // indirect
	github.com/bgentry/go-netrc v0.0.0-20140422174119-9fd32a8b3d3d // indirect
	github.com/bitnami/go-version v0.0.0-20231130084017-bb00604d650c // indirect
	github.com/blang/semver/v4 v4.0.0 // indirect
	github.com/bmatcuk/doublestar/v4 v4.6.1 // indirect
	github.com/buger/jsonparser v1.1.1 // indirect
	github.com/cheggaaa/pb/v3 v3.1.4 // indirect
	github.com/chrusty/protoc-gen-jsonschema v0.0.0-20240212064413-73d5723042b8 // indirect
	github.com/cloudflare/circl v1.3.7 // indirect
	github.com/cncf/xds/go v0.0.0-20240423153145-555b57ec207b // indirect
	github.com/containerd/errdefs v0.1.0 // indirect
	github.com/containerd/log v0.1.0 // indirect
	github.com/csaf-poc/csaf_distribution/v3 v3.0.0 // indirect
	github.com/dennwc/varint v1.0.0 // indirect
	github.com/digitalocean/godo v1.109.0 // indirect
	github.com/distribution/reference v0.5.0 // indirect
	github.com/eapache/queue/v2 v2.0.0-20230407133247-75960ed334e4 // indirect
	github.com/ebitengine/purego v0.6.0-alpha.5 // indirect
	github.com/elastic/go-licenser v0.4.1 // indirect
	github.com/emicklei/go-restful/v3 v3.11.0 // indirect
	github.com/emirpasic/gods v1.18.1 // indirect
	github.com/envoyproxy/go-control-plane v0.12.0 // indirect
	github.com/envoyproxy/protoc-gen-validate v1.0.4 // indirect
	github.com/evanphx/json-patch/v5 v5.8.0 // indirect
	github.com/expr-lang/expr v1.16.9 // indirect
	github.com/go-git/gcfg v1.5.1-0.20230307220236-3a3c6141e376 // indirect
	github.com/go-kit/log v0.2.1 // indirect
	github.com/go-openapi/analysis v0.22.2 // indirect
	github.com/go-openapi/loads v0.21.5 // indirect
	github.com/go-openapi/spec v0.20.14 // indirect
	github.com/go-resty/resty/v2 v2.12.0 // indirect
	github.com/go-test/deep v1.1.0 // indirect
	github.com/go-viper/mapstructure/v2 v2.0.0-alpha.1 // indirect
	github.com/go-zookeeper/zk v1.0.3 // indirect
	github.com/gobuffalo/flect v1.0.2 // indirect
	github.com/goccy/go-json v0.10.3 // indirect
	github.com/goccy/go-yaml v1.11.0 // indirect
	github.com/godror/knownpb v0.1.0 // indirect
	github.com/gogo/googleapis v1.4.1 // indirect
	github.com/golang-jwt/jwt/v5 v5.2.1 // indirect
	github.com/google/cel-go v0.17.7 // indirect
	github.com/google/flatbuffers v24.3.25+incompatible // indirect
	github.com/google/gnostic-models v0.6.8 // indirect
	github.com/google/go-querystring v1.1.0 // indirect
	github.com/google/s2a-go v0.1.7 // indirect
	github.com/googleapis/enterprise-certificate-proxy v0.3.2 // indirect
	github.com/gophercloud/gophercloud v1.8.0 // indirect
	github.com/gopherjs/gopherjs v0.0.0-20200217142428-fce0ec30dd00 // indirect
	github.com/gorilla/websocket v1.5.1 // indirect
	github.com/grafana/regexp v0.0.0-20221122212121-6b5c0a4cb7fd // indirect
	github.com/hashicorp/cronexpr v1.1.2 // indirect
	github.com/hashicorp/go-getter v1.7.5 // indirect
	github.com/hashicorp/go-retryablehttp v0.7.5 // indirect
	github.com/hashicorp/go-safetemp v1.0.0 // indirect
	github.com/hashicorp/go-secure-stdlib/parseutil v0.1.7 // indirect
	github.com/hashicorp/go-secure-stdlib/strutil v0.1.2 // indirect
	github.com/hashicorp/go-sockaddr v1.0.6 // indirect
	github.com/hashicorp/nomad/api v0.0.0-20240306004928-3e7191ccb702 // indirect
	github.com/hetznercloud/hcloud-go/v2 v2.6.0 // indirect
	github.com/iancoleman/strcase v0.3.0 // indirect
	github.com/ionos-cloud/sdk-go/v6 v6.1.11 // indirect
	github.com/jackc/pgpassfile v1.0.0 // indirect
	github.com/jackc/pgservicefile v0.0.0-20221227161230-091c0ba34f0a // indirect
	github.com/jackc/puddle/v2 v2.2.1 // indirect
	github.com/jaegertracing/jaeger v1.58.1 // indirect
	github.com/jbenet/go-context v0.0.0-20150711004518-d14ea06fba99 // indirect
	github.com/jpillora/backoff v1.0.0 // indirect
	github.com/kennygrant/sanitize v1.2.4 // indirect
	github.com/kevinburke/ssh_config v1.2.0 // indirect
	github.com/knadh/koanf/v2 v2.1.1 // indirect
	github.com/kolo/xmlrpc v0.0.0-20220921171641-a4b6fa1dd06b // indirect
	github.com/kr/text v0.2.0 // indirect
	github.com/kylelemons/godebug v1.1.0 // indirect
	github.com/leodido/go-syslog/v4 v4.1.0 // indirect
	github.com/leodido/ragel-machinery v0.0.0-20190525184631-5f46317e436b // indirect
	github.com/lightstep/go-expohisto v1.0.0 // indirect
	github.com/linode/linodego v1.33.0 // indirect
	github.com/lunixbochs/struc v0.0.0-20200707160740-784aaebc1d40 // indirect
	github.com/mattn/go-shellwords v1.0.12 // indirect
	github.com/microsoft/go-rustaudit v0.0.0-20220808201409-204dfee52032 // indirect
	github.com/mitchellh/go-testing-interface v1.14.1 // indirect
	github.com/moby/spdystream v0.2.0 // indirect
	github.com/moby/sys/sequential v0.5.0 // indirect
	github.com/moby/sys/user v0.1.0 // indirect
	github.com/mwitkow/go-conntrack v0.0.0-20190716064945-2f068394615f // indirect
	github.com/ncruces/go-strftime v0.1.9 // indirect
	github.com/nxadm/tail v1.4.11 // indirect
	github.com/open-telemetry/opentelemetry-collector-contrib/connector/spanmetricsconnector v0.104.0 // indirect
	github.com/open-telemetry/opentelemetry-collector-contrib/exporter/sapmexporter v0.104.0 // indirect
	github.com/open-telemetry/opentelemetry-collector-contrib/extension/healthcheckextension v0.104.0 // indirect
	github.com/open-telemetry/opentelemetry-collector-contrib/extension/observer v0.104.0 // indirect
	github.com/open-telemetry/opentelemetry-collector-contrib/extension/observer/dockerobserver v0.104.0 // indirect
	github.com/open-telemetry/opentelemetry-collector-contrib/extension/observer/ecsobserver v0.104.0 // indirect
	github.com/open-telemetry/opentelemetry-collector-contrib/extension/observer/ecstaskobserver v0.104.0 // indirect
	github.com/open-telemetry/opentelemetry-collector-contrib/extension/observer/hostobserver v0.104.0 // indirect
	github.com/open-telemetry/opentelemetry-collector-contrib/extension/observer/k8sobserver v0.104.0 // indirect
	github.com/open-telemetry/opentelemetry-collector-contrib/extension/pprofextension v0.104.0 // indirect
	github.com/open-telemetry/opentelemetry-collector-contrib/internal/aws/ecsutil v0.104.0 // indirect
	github.com/open-telemetry/opentelemetry-collector-contrib/internal/common v0.104.0 // indirect
	github.com/open-telemetry/opentelemetry-collector-contrib/internal/coreinternal v0.104.0 // indirect
	github.com/open-telemetry/opentelemetry-collector-contrib/internal/docker v0.104.0 // indirect
	github.com/open-telemetry/opentelemetry-collector-contrib/internal/filter v0.104.0 // indirect
	github.com/open-telemetry/opentelemetry-collector-contrib/internal/k8sconfig v0.104.0 // indirect
	github.com/open-telemetry/opentelemetry-collector-contrib/internal/metadataproviders v0.104.0 // indirect
	github.com/open-telemetry/opentelemetry-collector-contrib/internal/pdatautil v0.104.0 // indirect
	github.com/open-telemetry/opentelemetry-collector-contrib/internal/sharedcomponent v0.104.0 // indirect
	github.com/open-telemetry/opentelemetry-collector-contrib/internal/splunk v0.104.0 // indirect
	github.com/open-telemetry/opentelemetry-collector-contrib/pkg/batchperresourceattr v0.104.0 // indirect
	github.com/open-telemetry/opentelemetry-collector-contrib/pkg/ottl v0.104.0 // indirect
	github.com/open-telemetry/opentelemetry-collector-contrib/pkg/pdatautil v0.104.0 // indirect
	github.com/open-telemetry/opentelemetry-collector-contrib/pkg/sampling v0.104.0 // indirect
	github.com/open-telemetry/opentelemetry-collector-contrib/pkg/stanza v0.104.0 // indirect
	github.com/open-telemetry/opentelemetry-collector-contrib/pkg/translator/jaeger v0.104.0 // indirect
	github.com/open-telemetry/opentelemetry-collector-contrib/pkg/translator/prometheus v0.104.0 // indirect
	github.com/open-telemetry/opentelemetry-collector-contrib/pkg/translator/zipkin v0.104.0 // indirect
	github.com/open-telemetry/opentelemetry-collector-contrib/processor/attributesprocessor v0.104.0 // indirect
	github.com/open-telemetry/opentelemetry-collector-contrib/processor/cumulativetodeltaprocessor v0.104.0 // indirect
	github.com/open-telemetry/opentelemetry-collector-contrib/processor/filterprocessor v0.104.0 // indirect
	github.com/open-telemetry/opentelemetry-collector-contrib/processor/groupbyattrsprocessor v0.104.0 // indirect
	github.com/open-telemetry/opentelemetry-collector-contrib/processor/k8sattributesprocessor v0.104.0 // indirect
	github.com/open-telemetry/opentelemetry-collector-contrib/processor/probabilisticsamplerprocessor v0.104.0 // indirect
	github.com/open-telemetry/opentelemetry-collector-contrib/processor/resourcedetectionprocessor v0.104.0 // indirect
	github.com/open-telemetry/opentelemetry-collector-contrib/processor/resourceprocessor v0.104.0 // indirect
	github.com/open-telemetry/opentelemetry-collector-contrib/processor/routingprocessor v0.104.0 // indirect
	github.com/open-telemetry/opentelemetry-collector-contrib/processor/tailsamplingprocessor v0.104.0 // indirect
	github.com/open-telemetry/opentelemetry-collector-contrib/processor/transformprocessor v0.104.0 // indirect
	github.com/open-telemetry/opentelemetry-collector-contrib/receiver/filelogreceiver v0.104.0 // indirect
	github.com/open-telemetry/opentelemetry-collector-contrib/receiver/fluentforwardreceiver v0.104.0 // indirect
	github.com/open-telemetry/opentelemetry-collector-contrib/receiver/hostmetricsreceiver v0.104.0 // indirect
	github.com/open-telemetry/opentelemetry-collector-contrib/receiver/jaegerreceiver v0.104.0 // indirect
	github.com/open-telemetry/opentelemetry-collector-contrib/receiver/prometheusreceiver v0.104.0 // indirect
	github.com/open-telemetry/opentelemetry-collector-contrib/receiver/receivercreator v0.104.0 // indirect
	github.com/open-telemetry/opentelemetry-collector-contrib/receiver/zipkinreceiver v0.104.0 // indirect
	github.com/openshift/client-go v0.0.0-20210521082421-73d9475a9142 // indirect
	github.com/openvex/go-vex v0.2.5 // indirect
	github.com/openzipkin/zipkin-go v0.4.3 // indirect
	github.com/ovh/go-ovh v1.4.3 // indirect
	github.com/pelletier/go-toml/v2 v2.2.2 // indirect
	github.com/pjbgf/sha1cd v0.3.0 // indirect
	github.com/pkg/browser v0.0.0-20240102092130-5ac0b6a4141c // indirect
	github.com/prometheus-community/windows_exporter v0.25.1 // indirect
	github.com/prometheus/common/sigv4 v0.1.0 // indirect
	github.com/prometheus/prometheus v2.5.0+incompatible // indirect
	github.com/rogpeppe/go-internal v1.12.0 // indirect
	github.com/rs/zerolog v1.29.1 // indirect
	github.com/ryanuber/go-glob v1.0.0 // indirect
	github.com/sagikazarmark/locafero v0.4.0 // indirect
	github.com/sagikazarmark/slog-shim v0.1.0 // indirect
	github.com/saintfish/chardet v0.0.0-20120816061221-3af4cd4741ca // indirect
	github.com/santhosh-tekuri/jsonschema/v5 v5.3.1 // indirect
	github.com/scaleway/scaleway-sdk-go v1.0.0-beta.25 // indirect
	github.com/shirou/gopsutil/v4 v4.24.5 // indirect
	github.com/shoenig/go-m1cpu v0.1.6 // indirect
	github.com/signalfx/sapm-proto v0.14.0 // indirect
	github.com/sigstore/rekor v1.2.2 // indirect
	github.com/skeema/knownhosts v1.2.1 // indirect
	github.com/smartystreets/assertions v1.1.0 // indirect
	github.com/sourcegraph/conc v0.3.0 // indirect
	github.com/spaolacci/murmur3 v1.1.0 // indirect
	github.com/spf13/viper v1.19.0 // indirect
	github.com/stoewer/go-strcase v1.3.0 // indirect
	github.com/stormcat24/protodep v0.1.8 // indirect
	github.com/subosito/gotenv v1.6.0 // indirect
	github.com/swaggest/refl v1.3.0 // indirect
	github.com/temoto/robotstxt v1.1.1 // indirect
	github.com/tetratelabs/wazero v1.7.0 // indirect
	github.com/tidwall/gjson v1.17.1 // indirect
	github.com/tidwall/match v1.1.1 // indirect
	github.com/tidwall/pretty v1.2.1 // indirect
	github.com/tidwall/sjson v1.2.5 // indirect
	github.com/tilinna/clock v1.1.0 // indirect
	github.com/vultr/govultr/v2 v2.17.2 // indirect
	github.com/wk8/go-ordered-map/v2 v2.1.8 // indirect
	github.com/xanzy/ssh-agent v0.3.3 // indirect
	go.opentelemetry.io/collector/config/configauth v0.104.0 // indirect
	go.opentelemetry.io/collector/config/configcompression v1.11.0 // indirect
	go.opentelemetry.io/collector/config/configgrpc v0.104.0 // indirect
	go.opentelemetry.io/collector/config/confighttp v0.104.0 // indirect
	go.opentelemetry.io/collector/config/confignet v0.104.0 // indirect
	go.opentelemetry.io/collector/config/configopaque v1.11.0 // indirect
	go.opentelemetry.io/collector/config/configretry v1.11.0 // indirect
	go.opentelemetry.io/collector/config/configtelemetry v0.104.0 // indirect
	go.opentelemetry.io/collector/config/configtls v0.104.0 // indirect
	go.opentelemetry.io/collector/config/internal v0.104.0 // indirect
	go.opentelemetry.io/collector/connector v0.104.0 // indirect
	go.opentelemetry.io/collector/exporter/debugexporter v0.104.0 // indirect
	go.opentelemetry.io/collector/exporter/nopexporter v0.104.0 // indirect
	go.opentelemetry.io/collector/exporter/otlphttpexporter v0.104.0 // indirect
	go.opentelemetry.io/collector/extension/auth v0.104.0 // indirect
	go.opentelemetry.io/collector/extension/zpagesextension v0.104.0 // indirect
	go.opentelemetry.io/collector/filter v0.104.0 // indirect
	go.opentelemetry.io/collector/pdata/pprofile v0.104.0 // indirect
	go.opentelemetry.io/collector/pdata/testdata v0.104.0 // indirect
	go.opentelemetry.io/collector/processor/memorylimiterprocessor v0.104.0 // indirect
	go.opentelemetry.io/collector/receiver/nopreceiver v0.104.0 // indirect
	go.opentelemetry.io/contrib/config v0.7.0 // indirect
	go.opentelemetry.io/contrib/zpages v0.52.0 // indirect
	go.opentelemetry.io/otel/bridge/opencensus v1.27.0 // indirect
	go.opentelemetry.io/otel/exporters/otlp/otlpmetric/otlpmetricgrpc v1.27.0 // indirect
	go.opentelemetry.io/otel/exporters/otlp/otlpmetric/otlpmetrichttp v1.27.0 // indirect
	go.opentelemetry.io/otel/exporters/stdout/stdoutmetric v1.27.0 // indirect
	go.opentelemetry.io/otel/exporters/stdout/stdouttrace v1.27.0 // indirect
	go4.org/unsafe/assume-no-moving-gc v0.0.0-20231121144256-b99613f794b6 // indirect
	golang.org/x/exp/typeparams v0.0.0-20230307190834-24139beb5833 // indirect
	golang.org/x/lint v0.0.0-20210508222113-6edffad5e616 // indirect
	gomodules.xyz/jsonpatch/v2 v2.4.0 // indirect
	google.golang.org/genproto/googleapis/api v0.0.0-20240624140628-dc46fd24d27d // indirect
	google.golang.org/genproto/googleapis/rpc v0.0.0-20240624140628-dc46fd24d27d // indirect
	gopkg.in/ini.v1 v1.67.0 // indirect
	gopkg.in/warnings.v0 v0.1.2 // indirect
	gotest.tools/v3 v3.5.1 // indirect
	honnef.co/go/tools v0.4.5 // indirect
	k8s.io/kms v0.29.0 // indirect
<<<<<<< HEAD
	k8s.io/sample-controller v0.28.4 // indirect
=======
	k8s.io/sample-controller v0.29.3 // indirect
>>>>>>> a3bea1c9
	lukechampine.com/uint128 v1.3.0 // indirect
	modernc.org/strutil v1.2.0 // indirect
	modernc.org/token v1.1.0 // indirect
)

// Datadog Operator -> EDS -> KSM -> prometheus/prometheus v2.5.0 while some OTel stuff imports old version
replace github.com/prometheus/prometheus => github.com/prometheus/prometheus v0.51.2-0.20240405174432-b4a973753c6e

replace github.com/pahanini/go-grpc-bidirectional-streaming-example v0.0.0-20211027164128-cc6111af44be => github.com/DataDog/go-grpc-bidirectional-streaming-example v0.0.0-20221024060302-b9cf785c02fe

// Fixing a CVE on a transitive dep of k8s/etcd, should be cleaned-up once k8s.io/apiserver dep is removed (but double-check with `go mod why` that no other dep pulls it)
replace github.com/dgrijalva/jwt-go => github.com/golang-jwt/jwt v3.2.1+incompatible

replace github.com/vishvananda/netlink => github.com/DataDog/netlink v1.0.1-0.20240223195320-c7a4f832a3d1

// Cannot be upgraded to 0.26 without lossing CRI API v1alpha2
replace k8s.io/cri-api => k8s.io/cri-api v0.25.5

// Use custom Trivy fork to reduce binary size
// Pull in replacements needed by upstream Trivy
replace (
	// Maps to Trivy fork https://github.com/DataDog/trivy/commits/use-fs-main-dd/
	github.com/aquasecurity/trivy => github.com/DataDog/trivy v0.0.0-20240729123106-0d652d4a5630
	github.com/saracen/walker => github.com/DataDog/walker v0.0.0-20230418153152-7f29bb2dc950
	// testcontainers-go has a bug with versions v0.25.0 and v0.26.0
	// ref: https://github.com/testcontainers/testcontainers-go/issues/1782
	github.com/testcontainers/testcontainers-go => github.com/testcontainers/testcontainers-go v0.23.0
)

// Temporarely use forks of trivy libraries to use lazy initialization of zap loggers.
// Patch was pushed upstream but maintainers would prefer moving to slog once 1.22 is out
replace github.com/aquasecurity/trivy-db => github.com/datadog/trivy-db v0.0.0-20240228172000-42caffdaee3f

// Use a version of cel-go compatible with k8s.io/kubeapiserver 0.27.6
replace github.com/google/cel-go => github.com/google/cel-go v0.16.1

// Fixes CVE-2023-1732, imported by nikos
replace github.com/cloudflare/circl => github.com/cloudflare/circl v1.3.7

// Fixes CVE-2023-26054, imported by trivy
replace github.com/moby/buildkit => github.com/moby/buildkit v0.13.0

// Fixes a panic in trivy, see gitlab.com/cznic/libc/-/issues/25
replace modernc.org/sqlite => modernc.org/sqlite v1.19.3

// Exclude specific versions of knadh/koanf to fix building with a `go.work`, following
// https://github.com/open-telemetry/opentelemetry-collector/issues/8127
exclude (
	github.com/knadh/koanf/maps v0.1.1
	github.com/knadh/koanf/providers/confmap v0.1.0
)

replace (
	// Stick to v0.28.6 even if trivy want v0.29.x, the way we use trivy shouldn't require any k8s.io packages
	k8s.io/api => k8s.io/api v0.28.6
	k8s.io/apiextensions-apiserver => k8s.io/apiextensions-apiserver v0.28.6
	k8s.io/apimachinery => k8s.io/apimachinery v0.28.6
	k8s.io/apiserver => k8s.io/apiserver v0.28.6
	k8s.io/cli-runtime => k8s.io/cli-runtime v0.28.6
	k8s.io/client-go => k8s.io/client-go v0.28.6
	k8s.io/component-base => k8s.io/component-base v0.28.6
	k8s.io/kms => k8s.io/kms v0.28.6
	k8s.io/kube-openapi => k8s.io/kube-openapi v0.0.0-20230901164831-6c774f458599
	k8s.io/kubectl => k8s.io/kubectl v0.28.6
	k8s.io/metrics => k8s.io/metrics v0.28.6
)

// Prevent dependencies to be bumped by Trivy
replace (
	// github.com/DataDog/aptly@v1.5.3 depends on gopenpgp/v2, so we use latest version of go-crypto before the move to gopenpgp/v3
	github.com/ProtonMail/go-crypto => github.com/ProtonMail/go-crypto v1.0.0

	// k8s.io/component-base@v0.28.6 depends on github.com/prometheus/common@v0.46.0 and github.com/prometheus/client_golang@1.18.0
	github.com/prometheus/client_golang => github.com/prometheus/client_golang v1.18.0
	github.com/prometheus/common => github.com/prometheus/common v0.46.0
)

// Prevent a false-positive detection by the Google and Ikarus security vendors on VirusTotal
exclude go.opentelemetry.io/proto/otlp v1.1.0<|MERGE_RESOLUTION|>--- conflicted
+++ resolved
@@ -325,11 +325,7 @@
 	k8s.io/klog/v2 v2.120.1
 	k8s.io/kube-aggregator v0.28.6
 	k8s.io/kube-openapi v0.0.0-20231010175941-2dd684a91f00
-<<<<<<< HEAD
-	k8s.io/kube-state-metrics/v2 v2.11.0
-=======
 	k8s.io/kube-state-metrics/v2 v2.12.0
->>>>>>> a3bea1c9
 	k8s.io/kubelet v0.29.3
 	k8s.io/metrics v0.28.6
 	k8s.io/utils v0.0.0-20240502163921-fe8a2dddb1d0
@@ -998,11 +994,7 @@
 	gotest.tools/v3 v3.5.1 // indirect
 	honnef.co/go/tools v0.4.5 // indirect
 	k8s.io/kms v0.29.0 // indirect
-<<<<<<< HEAD
-	k8s.io/sample-controller v0.28.4 // indirect
-=======
 	k8s.io/sample-controller v0.29.3 // indirect
->>>>>>> a3bea1c9
 	lukechampine.com/uint128 v1.3.0 // indirect
 	modernc.org/strutil v1.2.0 // indirect
 	modernc.org/token v1.1.0 // indirect
@@ -1074,10 +1066,6 @@
 replace (
 	// github.com/DataDog/aptly@v1.5.3 depends on gopenpgp/v2, so we use latest version of go-crypto before the move to gopenpgp/v3
 	github.com/ProtonMail/go-crypto => github.com/ProtonMail/go-crypto v1.0.0
-
-	// k8s.io/component-base@v0.28.6 depends on github.com/prometheus/common@v0.46.0 and github.com/prometheus/client_golang@1.18.0
-	github.com/prometheus/client_golang => github.com/prometheus/client_golang v1.18.0
-	github.com/prometheus/common => github.com/prometheus/common v0.46.0
 )
 
 // Prevent a false-positive detection by the Google and Ikarus security vendors on VirusTotal
