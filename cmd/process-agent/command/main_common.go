--- conflicted
+++ resolved
@@ -165,16 +165,10 @@
 		// Provide autoexit module
 		autoexitimpl.Module(),
 
-		// Provide the corresponding workloadmeta Params to configure the catalog
-<<<<<<< HEAD
+		// Provide the corresponding workloadmeta catalog
 		fx.Provide(wmcatalog.GetCatalog),
-		fx.Provide(func(c config.Component) workloadmeta.Params {
-=======
-		wmcatalog.GetCatalog(),
-
 		// Provide workloadmeta module
 		workloadmetafx.ModuleWithProvider(func(c config.Component) workloadmeta.Params {
->>>>>>> 3b1e55e5
 			var catalog workloadmeta.AgentType
 
 			if c.GetBool("process_config.remote_workloadmeta") {
