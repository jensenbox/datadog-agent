--- conflicted
+++ resolved
@@ -78,11 +78,8 @@
 	profileBlocking      bool
 	profileBlockingRate  int
 	withStreamLogs       time.Duration
-<<<<<<< HEAD
 	logLevelOff          command.LogLevelOff
-=======
 	providerTimeout      time.Duration
->>>>>>> 152a0e79
 }
 
 // Commands returns a slice of subcommands for the 'agent' command.
