--- conflicted
+++ resolved
@@ -238,10 +238,6 @@
 	senderManager diagnosesendermanager.Component,
 	wmeta optional.Option[workloadmeta.Component],
 	ac autodiscovery.Component,
-<<<<<<< HEAD
-=======
-	collector optional.Option[collector.Component],
->>>>>>> 5d344a5c
 	secretResolver secrets.Component) error {
 	diagCfg := diagnosis.Config{
 		Verbose:  cliParams.verbose,
@@ -250,10 +246,6 @@
 		Exclude:  cliParams.exclude,
 	}
 
-<<<<<<< HEAD
-=======
-	diagnoseDeps := diagnose.NewSuitesDeps(senderManager, collector, secretResolver, wmeta, optional.NewOption(ac))
->>>>>>> 5d344a5c
 	// Is it List command
 	if cliParams.listSuites {
 		diagnose.ListStdOut(color.Output, diagCfg)
