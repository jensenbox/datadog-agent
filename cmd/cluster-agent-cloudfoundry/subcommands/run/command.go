// Unless explicitly stated otherwise all files in this repository are licensed
// under the Apache License Version 2.0.
// This product includes software developed at Datadog (https://www.datadoghq.com/).
// Copyright 2016-present Datadog, Inc.

//go:build !windows && clusterchecks

//nolint:revive // TODO(PLINT) Fix revive linter
package run

import (
	"context"
	"fmt"
	"os"
	"os/signal"
	"regexp"
	"syscall"
	"time"

	"github.com/gorilla/mux"
	"github.com/spf13/cobra"

	"github.com/DataDog/datadog-agent/cmd/agent/common"
	"github.com/DataDog/datadog-agent/cmd/agent/common/path"
	"github.com/DataDog/datadog-agent/cmd/cluster-agent-cloudfoundry/command"
	"github.com/DataDog/datadog-agent/cmd/cluster-agent/api"
	dcav1 "github.com/DataDog/datadog-agent/cmd/cluster-agent/api/v1"
	"github.com/DataDog/datadog-agent/comp/aggregator/demultiplexer"
	"github.com/DataDog/datadog-agent/comp/aggregator/demultiplexer/demultiplexerimpl"
	"github.com/DataDog/datadog-agent/comp/collector/collector"
	"github.com/DataDog/datadog-agent/comp/collector/collector/collectorimpl"
	"github.com/DataDog/datadog-agent/comp/core"
	"github.com/DataDog/datadog-agent/comp/core/autodiscovery"
	"github.com/DataDog/datadog-agent/comp/core/autodiscovery/autodiscoveryimpl"
	"github.com/DataDog/datadog-agent/comp/core/config"
	healthprobe "github.com/DataDog/datadog-agent/comp/core/healthprobe/def"
	healthprobefx "github.com/DataDog/datadog-agent/comp/core/healthprobe/fx"
	log "github.com/DataDog/datadog-agent/comp/core/log/def"
	"github.com/DataDog/datadog-agent/comp/core/secrets"
	"github.com/DataDog/datadog-agent/comp/core/settings"
	"github.com/DataDog/datadog-agent/comp/core/settings/settingsimpl"
	"github.com/DataDog/datadog-agent/comp/core/status"
	"github.com/DataDog/datadog-agent/comp/core/tagger"
	"github.com/DataDog/datadog-agent/comp/core/tagger/taggerimpl"
	wmcatalog "github.com/DataDog/datadog-agent/comp/core/workloadmeta/collectors/catalog"
	workloadmeta "github.com/DataDog/datadog-agent/comp/core/workloadmeta/def"
	workloadmetafx "github.com/DataDog/datadog-agent/comp/core/workloadmeta/fx"
	"github.com/DataDog/datadog-agent/comp/forwarder"
	"github.com/DataDog/datadog-agent/comp/forwarder/defaultforwarder"
	"github.com/DataDog/datadog-agent/comp/forwarder/eventplatform/eventplatformimpl"
	"github.com/DataDog/datadog-agent/comp/forwarder/eventplatformreceiver/eventplatformreceiverimpl"
	orchestratorForwarderImpl "github.com/DataDog/datadog-agent/comp/forwarder/orchestrator/orchestratorimpl"
	integrations "github.com/DataDog/datadog-agent/comp/logs/integrations/def"
	"github.com/DataDog/datadog-agent/comp/serializer/compression/compressionimpl"
	"github.com/DataDog/datadog-agent/pkg/clusteragent"
	"github.com/DataDog/datadog-agent/pkg/clusteragent/clusterchecks"
	pkgcollector "github.com/DataDog/datadog-agent/pkg/collector"
	pkgconfig "github.com/DataDog/datadog-agent/pkg/config"
	"github.com/DataDog/datadog-agent/pkg/serializer"
	"github.com/DataDog/datadog-agent/pkg/status/health"
	"github.com/DataDog/datadog-agent/pkg/util/cloudproviders/cloudfoundry"
	"github.com/DataDog/datadog-agent/pkg/util/fxutil"
	"github.com/DataDog/datadog-agent/pkg/util/hostname"
	pkglog "github.com/DataDog/datadog-agent/pkg/util/log"
	"github.com/DataDog/datadog-agent/pkg/util/optional"
	"github.com/DataDog/datadog-agent/pkg/version"

	"go.uber.org/fx"
)

// Commands returns a slice of subcommands for the 'cluster-agent-cloudfoundry' command.
func Commands(globalParams *command.GlobalParams) []*cobra.Command {
	startCmd := &cobra.Command{
		Use:   "run",
		Short: "Run the Cluster Agent for Cloud Foundry",
		Long:  `Runs Datadog Cluster Agent for Cloud Foundry in the foreground`,
		RunE: func(cmd *cobra.Command, args []string) error {
			return fxutil.OneShot(run,
				fx.Supply(globalParams),
				fx.Supply(core.BundleParams{
					ConfigParams: config.NewClusterAgentParams(globalParams.ConfFilePath),
					SecretParams: secrets.NewEnabledParams(),
					LogParams:    log.ForDaemon(command.LoggerName, "log_file", path.DefaultDCALogFile),
				}),
				core.Bundle(),
				forwarder.BundleWithProvider(defaultforwarder.NewParamsWithResolvers),
				compressionimpl.Module(),
				demultiplexerimpl.Module(),
				orchestratorForwarderImpl.Module(),
				fx.Supply(orchestratorForwarderImpl.NewDisabledParams()),
				eventplatformimpl.Module(eventplatformimpl.NewDisabledParams()),
				eventplatformreceiverimpl.Module(),
				fx.Supply(demultiplexerimpl.NewDefaultParams()),
				// setup workloadmeta
<<<<<<< HEAD
				fx.Provide(wmcatalog.GetCatalog),
				fx.Supply(workloadmeta.Params{
=======
				wmcatalog.GetCatalog(),
				workloadmetafx.Module(workloadmeta.Params{
>>>>>>> 3b1e55e5
					InitHelper: common.GetWorkloadmetaInit(),
				}), // TODO(components): check what this must be for cluster-agent-cloudfoundry
				fx.Provide(tagger.NewTaggerParams),
				taggerimpl.Module(),
				collectorimpl.Module(),
				fx.Provide(func() optional.Option[serializer.MetricSerializer] {
					return optional.NewNoneOption[serializer.MetricSerializer]()
				}),
				fx.Provide(func() optional.Option[integrations.Component] {
					return optional.NewNoneOption[integrations.Component]()
				}),
				// The cluster-agent-cloudfoundry agent do not have a status command
				// so there is no need to initialize the status component
				fx.Provide(func() status.Component { return nil }),
				// The cluster-agent-cloudfoundry agent do not have settings that change are runtime
				// still, we need to pass it to ensure the API server is proprely initialized
				settingsimpl.Module(),
				fx.Supply(settings.Params{}),
				autodiscoveryimpl.Module(),
				fx.Provide(func(config config.Component) healthprobe.Options {
					return healthprobe.Options{
						Port:           config.GetInt("health_port"),
						LogsGoroutines: config.GetBool("log_all_goroutines_when_unhealthy"),
					}
				}),
				healthprobefx.Module(),
			)
		},
	}

	return []*cobra.Command{startCmd}
}

func run(
	config config.Component,
	log log.Component,
	taggerComp tagger.Component,
	demultiplexer demultiplexer.Component,
	wmeta workloadmeta.Component,
	ac autodiscovery.Component,
	secretResolver secrets.Component,
	collector collector.Component,
	statusComponent status.Component,
	_ healthprobe.Component,
	settings settings.Component,
	logReceiver optional.Option[integrations.Component],
) error {
	mainCtx, mainCtxCancel := context.WithCancel(context.Background())
	defer mainCtxCancel() // Calling cancel twice is safe

	if !pkgconfig.Datadog().IsSet("api_key") {
		pkglog.Critical("no API key configured, exiting")
		return nil
	}

	// get hostname
	hname, err := hostname.Get(context.TODO())
	if err != nil {
		return pkglog.Errorf("Error while getting hostname, exiting: %v", err)
	}
	pkglog.Infof("Hostname is: %s", hname)

	demultiplexer.AddAgentStartupTelemetry(fmt.Sprintf("%s - Datadog Cluster Agent", version.AgentVersion))

	pkglog.Infof("Datadog Cluster Agent is now running.")

	// Setup a channel to catch OS signals
	signalCh := make(chan os.Signal, 1)
	signal.Notify(signalCh, os.Interrupt, syscall.SIGTERM)

	// initialize CC Cache
	if err = initializeCCCache(mainCtx); err != nil {
		_ = pkglog.Errorf("Error initializing Cloud Foundry CCAPI cache, some advanced tagging features may be missing: %v", err)
	}

	// initialize BBS Cache before starting provider/listener
	if err = initializeBBSCache(mainCtx); err != nil {
		return err
	}

	common.LoadComponents(secretResolver, wmeta, ac, pkgconfig.Datadog().GetString("confd_path"))

	// Set up check collector
	ac.AddScheduler("check", pkgcollector.InitCheckScheduler(optional.NewOption(collector), demultiplexer, logReceiver), true)

	// start the autoconfig, this will immediately run any configured check
	ac.LoadAndRun(mainCtx)

	if err = api.StartServer(mainCtx, wmeta, taggerComp, ac, statusComponent, settings, config); err != nil {
		return log.Errorf("Error while starting agent API, exiting: %v", err)
	}

	var clusterCheckHandler *clusterchecks.Handler
	clusterCheckHandler, err = setupClusterCheck(mainCtx, ac)
	if err == nil {
		api.ModifyAPIRouter(func(r *mux.Router) {
			dcav1.InstallChecksEndpoints(r, clusteragent.ServerContext{ClusterCheckHandler: clusterCheckHandler})
		})
	} else {
		log.Errorf("Error while setting up cluster check Autodiscovery %v", err)
	}

	// Block here until we receive the interrupt signal
	<-signalCh

	// retrieve the agent health before stopping the components
	// GetReadyNonBlocking has a 100ms timeout to avoid blocking
	health, err := health.GetReadyNonBlocking()
	if err != nil {
		pkglog.Warnf("Cluster Agent health unknown: %s", err)
	} else if len(health.Unhealthy) > 0 {
		pkglog.Warnf("Some components were unhealthy: %v", health.Unhealthy)
	}

	// Cancel the main context to stop components
	mainCtxCancel()

	pkglog.Info("See ya!")
	pkglog.Flush()
	return nil
}

func initializeCCCache(ctx context.Context) error {
	pollInterval := time.Second * time.Duration(pkgconfig.Datadog().GetInt("cloud_foundry_cc.poll_interval"))
	_, err := cloudfoundry.ConfigureGlobalCCCache(
		ctx,
		pkgconfig.Datadog().GetString("cloud_foundry_cc.url"),
		pkgconfig.Datadog().GetString("cloud_foundry_cc.client_id"),
		pkgconfig.Datadog().GetString("cloud_foundry_cc.client_secret"),
		pkgconfig.Datadog().GetBool("cloud_foundry_cc.skip_ssl_validation"),
		pollInterval,
		pkgconfig.Datadog().GetInt("cloud_foundry_cc.apps_batch_size"),
		pkgconfig.Datadog().GetBool("cluster_agent.refresh_on_cache_miss"),
		pkgconfig.Datadog().GetBool("cluster_agent.serve_nozzle_data"),
		pkgconfig.Datadog().GetBool("cluster_agent.sidecars_tags"),
		pkgconfig.Datadog().GetBool("cluster_agent.isolation_segments_tags"),
		nil,
	)
	if err != nil {
		return fmt.Errorf("failed to initialize CC Cache: %v", err)
	}
	return nil
}

func initializeBBSCache(ctx context.Context) error {
	pollInterval := time.Second * time.Duration(pkgconfig.Datadog().GetInt("cloud_foundry_bbs.poll_interval"))
	// NOTE: we can't use GetPollInterval in ConfigureGlobalBBSCache, as that causes import cycle

	includeListString := pkgconfig.Datadog().GetStringSlice("cloud_foundry_bbs.env_include")
	excludeListString := pkgconfig.Datadog().GetStringSlice("cloud_foundry_bbs.env_exclude")

	includeList := make([]*regexp.Regexp, len(includeListString))
	excludeList := make([]*regexp.Regexp, len(excludeListString))

	for i, pattern := range includeListString {
		re, err := regexp.Compile(pattern)
		if err != nil {
			return fmt.Errorf("failed to compile cloud_foundry_bbs.env_include regex pattern %s: %s", pattern, err.Error())
		}
		includeList[i] = re
	}

	for i, pattern := range excludeListString {
		re, err := regexp.Compile(pattern)
		if err != nil {
			return fmt.Errorf("failed to compile cloud_foundry_bbs.env_exclude regex pattern %s: %s", pattern, err.Error())
		}
		excludeList[i] = re
	}

	bc, err := cloudfoundry.ConfigureGlobalBBSCache(
		ctx,
		pkgconfig.Datadog().GetString("cloud_foundry_bbs.url"),
		pkgconfig.Datadog().GetString("cloud_foundry_bbs.ca_file"),
		pkgconfig.Datadog().GetString("cloud_foundry_bbs.cert_file"),
		pkgconfig.Datadog().GetString("cloud_foundry_bbs.key_file"),
		pollInterval,
		includeList,
		excludeList,
		nil,
	)
	if err != nil {
		return fmt.Errorf("failed to initialize BBS Cache: %s", err.Error())
	}
	pkglog.Info("Waiting for initial warmup of BBS Cache")
	ticker := time.NewTicker(time.Second)
	timer := time.NewTimer(pollInterval * 5)
	for {
		select {
		case <-ticker.C:
			if bc.LastUpdated().After(time.Time{}) {
				return nil
			}
		case <-timer.C:
			ticker.Stop()
			return fmt.Errorf("BBS Cache failed to warm up. Misconfiguration error? Inspect logs")
		}
	}
}

func setupClusterCheck(ctx context.Context, ac autodiscovery.Component) (*clusterchecks.Handler, error) {
	handler, err := clusterchecks.NewHandler(ac)
	if err != nil {
		return nil, err
	}
	go handler.Run(ctx)

	pkglog.Info("Started cluster check Autodiscovery")
	return handler, nil
}<|MERGE_RESOLUTION|>--- conflicted
+++ resolved
@@ -92,13 +92,8 @@
 				eventplatformreceiverimpl.Module(),
 				fx.Supply(demultiplexerimpl.NewDefaultParams()),
 				// setup workloadmeta
-<<<<<<< HEAD
 				fx.Provide(wmcatalog.GetCatalog),
-				fx.Supply(workloadmeta.Params{
-=======
-				wmcatalog.GetCatalog(),
 				workloadmetafx.Module(workloadmeta.Params{
->>>>>>> 3b1e55e5
 					InitHelper: common.GetWorkloadmetaInit(),
 				}), // TODO(components): check what this must be for cluster-agent-cloudfoundry
 				fx.Provide(tagger.NewTaggerParams),
