// Unless explicitly stated otherwise all files in this repository are licensed
// under the Apache License Version 2.0.
// This product includes software developed at Datadog (https://www.datadoghq.com/).
// Copyright 2016-present Datadog, Inc.

//go:build !windows && kubeapiserver

// Package start implements 'cluster-agent start'.
package start

import (
	"context"
	"errors"
	"fmt"
	"net/http"
	"os"
	"os/signal"
	"sync"
	"syscall"
	"time"

	"github.com/DataDog/datadog-agent/cmd/agent/common"
	"github.com/DataDog/datadog-agent/cmd/agent/common/path"
	admissioncmd "github.com/DataDog/datadog-agent/cmd/cluster-agent/admission"
	"github.com/DataDog/datadog-agent/cmd/cluster-agent/api"
	dcav1 "github.com/DataDog/datadog-agent/cmd/cluster-agent/api/v1"
	"github.com/DataDog/datadog-agent/cmd/cluster-agent/command"
	"github.com/DataDog/datadog-agent/cmd/cluster-agent/custommetrics"
	"github.com/DataDog/datadog-agent/comp/aggregator/demultiplexer"
	"github.com/DataDog/datadog-agent/comp/aggregator/demultiplexer/demultiplexerimpl"
	datadogclient "github.com/DataDog/datadog-agent/comp/autoscaling/datadogclient/def"
	datadogclientmodule "github.com/DataDog/datadog-agent/comp/autoscaling/datadogclient/fx"
	"github.com/DataDog/datadog-agent/comp/collector/collector"
	"github.com/DataDog/datadog-agent/comp/collector/collector/collectorimpl"
	"github.com/DataDog/datadog-agent/comp/core"
	"github.com/DataDog/datadog-agent/comp/core/autodiscovery"
	"github.com/DataDog/datadog-agent/comp/core/autodiscovery/autodiscoveryimpl"
	"github.com/DataDog/datadog-agent/comp/core/config"
	healthprobe "github.com/DataDog/datadog-agent/comp/core/healthprobe/def"
	healthprobefx "github.com/DataDog/datadog-agent/comp/core/healthprobe/fx"
	log "github.com/DataDog/datadog-agent/comp/core/log/def"
	"github.com/DataDog/datadog-agent/comp/core/secrets"
	"github.com/DataDog/datadog-agent/comp/core/settings"
	"github.com/DataDog/datadog-agent/comp/core/settings/settingsimpl"
	"github.com/DataDog/datadog-agent/comp/core/status"
	"github.com/DataDog/datadog-agent/comp/core/status/statusimpl"
	"github.com/DataDog/datadog-agent/comp/core/tagger"
	"github.com/DataDog/datadog-agent/comp/core/tagger/taggerimpl"
	"github.com/DataDog/datadog-agent/comp/core/telemetry"
	wmcatalog "github.com/DataDog/datadog-agent/comp/core/workloadmeta/collectors/catalog"
	workloadmeta "github.com/DataDog/datadog-agent/comp/core/workloadmeta/def"
	workloadmetafx "github.com/DataDog/datadog-agent/comp/core/workloadmeta/fx"
	"github.com/DataDog/datadog-agent/comp/forwarder"
	"github.com/DataDog/datadog-agent/comp/forwarder/defaultforwarder"
	"github.com/DataDog/datadog-agent/comp/forwarder/eventplatform/eventplatformimpl"
	"github.com/DataDog/datadog-agent/comp/forwarder/eventplatformreceiver/eventplatformreceiverimpl"
	orchestratorForwarderImpl "github.com/DataDog/datadog-agent/comp/forwarder/orchestrator/orchestratorimpl"
	integrations "github.com/DataDog/datadog-agent/comp/logs/integrations/def"
	rccomp "github.com/DataDog/datadog-agent/comp/remote-config/rcservice"
	"github.com/DataDog/datadog-agent/comp/remote-config/rcservice/rcserviceimpl"
	"github.com/DataDog/datadog-agent/comp/remote-config/rctelemetryreporter/rctelemetryreporterimpl"
	"github.com/DataDog/datadog-agent/comp/serializer/compression/compressionimpl"
	"github.com/DataDog/datadog-agent/pkg/clusteragent"
	admissionpkg "github.com/DataDog/datadog-agent/pkg/clusteragent/admission"
	admissionpatch "github.com/DataDog/datadog-agent/pkg/clusteragent/admission/patch"
	apidca "github.com/DataDog/datadog-agent/pkg/clusteragent/api"
	"github.com/DataDog/datadog-agent/pkg/clusteragent/autoscaling/workload"
	"github.com/DataDog/datadog-agent/pkg/clusteragent/clusterchecks"
	clusteragentMetricsStatus "github.com/DataDog/datadog-agent/pkg/clusteragent/metricsstatus"
	orchestratorStatus "github.com/DataDog/datadog-agent/pkg/clusteragent/orchestrator"
	pkgcollector "github.com/DataDog/datadog-agent/pkg/collector"
	rcclient "github.com/DataDog/datadog-agent/pkg/config/remote/client"
	commonsettings "github.com/DataDog/datadog-agent/pkg/config/settings"
	pkgconfigsetup "github.com/DataDog/datadog-agent/pkg/config/setup"
	"github.com/DataDog/datadog-agent/pkg/remoteconfig/state"
	"github.com/DataDog/datadog-agent/pkg/serializer"
	hostnameStatus "github.com/DataDog/datadog-agent/pkg/status/clusteragent/hostname"
	endpointsStatus "github.com/DataDog/datadog-agent/pkg/status/endpoints"
	"github.com/DataDog/datadog-agent/pkg/status/health"
	"github.com/DataDog/datadog-agent/pkg/util"
	"github.com/DataDog/datadog-agent/pkg/util/fxutil"
	"github.com/DataDog/datadog-agent/pkg/util/hostname"
	"github.com/DataDog/datadog-agent/pkg/util/kubernetes/apiserver"
	apicommon "github.com/DataDog/datadog-agent/pkg/util/kubernetes/apiserver/common"
	"github.com/DataDog/datadog-agent/pkg/util/kubernetes/apiserver/controllers"
	"github.com/DataDog/datadog-agent/pkg/util/kubernetes/apiserver/leaderelection"
	"github.com/DataDog/datadog-agent/pkg/util/kubernetes/clustername"
	pkglog "github.com/DataDog/datadog-agent/pkg/util/log"
	"github.com/DataDog/datadog-agent/pkg/util/optional"
	"github.com/DataDog/datadog-agent/pkg/version"

	"github.com/gorilla/mux"
	"github.com/spf13/cobra"
	"go.uber.org/fx"
	v1 "k8s.io/api/core/v1"
	"k8s.io/client-go/kubernetes/scheme"
	corev1 "k8s.io/client-go/kubernetes/typed/core/v1"
	"k8s.io/client-go/tools/record"

	"github.com/DataDog/datadog-agent/pkg/clusteragent/languagedetection"

	// Core checks

	corecheckLoader "github.com/DataDog/datadog-agent/pkg/collector/corechecks"
	"github.com/DataDog/datadog-agent/pkg/collector/corechecks/cluster/helm"
	"github.com/DataDog/datadog-agent/pkg/collector/corechecks/cluster/ksm"
	"github.com/DataDog/datadog-agent/pkg/collector/corechecks/cluster/kubernetesapiserver"
	"github.com/DataDog/datadog-agent/pkg/collector/corechecks/cluster/orchestrator"
	"github.com/DataDog/datadog-agent/pkg/collector/corechecks/system/cpu/cpu"
	"github.com/DataDog/datadog-agent/pkg/collector/corechecks/system/disk/disk"
	"github.com/DataDog/datadog-agent/pkg/collector/corechecks/system/disk/io"
	"github.com/DataDog/datadog-agent/pkg/collector/corechecks/system/filehandles"
	"github.com/DataDog/datadog-agent/pkg/collector/corechecks/system/memory"
	"github.com/DataDog/datadog-agent/pkg/collector/corechecks/system/uptime"
	"github.com/DataDog/datadog-agent/pkg/collector/corechecks/system/winproc"
	"github.com/DataDog/datadog-agent/pkg/collector/python"
)

// Commands returns a slice of subcommands for the 'cluster-agent' command.
func Commands(globalParams *command.GlobalParams) []*cobra.Command {
	startCmd := &cobra.Command{
		Use:   "start",
		Short: "Start the Cluster Agent",
		Long:  `Runs Datadog Cluster agent in the foreground`,
		RunE: func(_ *cobra.Command, _ []string) error {
			// TODO: once the cluster-agent is represented as a component, and
			// not a function (start), this will use `fxutil.Run` instead of
			// `fxutil.OneShot`.
			return fxutil.OneShot(start,
				fx.Supply(globalParams),
				fx.Supply(core.BundleParams{
					ConfigParams: config.NewClusterAgentParams(globalParams.ConfFilePath),
					SecretParams: secrets.NewEnabledParams(),
					LogParams:    log.ForDaemon(command.LoggerName, "log_file", path.DefaultDCALogFile),
				}),
				core.Bundle(),
				forwarder.Bundle(defaultforwarder.NewParams(defaultforwarder.WithResolvers(), defaultforwarder.WithDisableAPIKeyChecking())),
				compressionimpl.Module(),
				demultiplexerimpl.Module(demultiplexerimpl.NewDefaultParams()),
				orchestratorForwarderImpl.Module(orchestratorForwarderImpl.NewDefaultParams()),
				eventplatformimpl.Module(eventplatformimpl.NewDisabledParams()),
				eventplatformreceiverimpl.Module(),
				// setup workloadmeta
				wmcatalog.GetCatalog(),
				workloadmetafx.Module(workloadmeta.Params{
					InitHelper: common.GetWorkloadmetaInit(),
					AgentType:  workloadmeta.ClusterAgent,
				}), // TODO(components): check what this must be for cluster-agent-cloudfoundry
				fx.Supply(context.Background()),
				fx.Provide(tagger.NewTaggerParams),
				taggerimpl.Module(),
				fx.Supply(
					status.Params{
						PythonVersionGetFunc: python.GetPythonVersion,
					},
					status.NewInformationProvider(leaderelection.Provider{}),
					status.NewInformationProvider(clusteragentMetricsStatus.Provider{}),
					status.NewInformationProvider(admissionpkg.Provider{}),
					status.NewInformationProvider(endpointsStatus.Provider{}),
					status.NewInformationProvider(clusterchecks.Provider{}),
					status.NewInformationProvider(orchestratorStatus.Provider{}),
				),
				fx.Provide(func(config config.Component) status.HeaderInformationProvider {
					return status.NewHeaderInformationProvider(hostnameStatus.NewProvider(config))
				}),
				fx.Provide(func() optional.Option[integrations.Component] {
					return optional.NewNoneOption[integrations.Component]()
				}),
				statusimpl.Module(),
				collectorimpl.Module(),
				fx.Provide(func() optional.Option[serializer.MetricSerializer] {
					return optional.NewNoneOption[serializer.MetricSerializer]()
				}),
				autodiscoveryimpl.Module(),
				rcserviceimpl.Module(),
				rctelemetryreporterimpl.Module(),
				fx.Provide(func(config config.Component) healthprobe.Options {
					return healthprobe.Options{
						Port:           config.GetInt("health_port"),
						LogsGoroutines: config.GetBool("log_all_goroutines_when_unhealthy"),
					}
				}),
				healthprobefx.Module(),
				fx.Provide(func(c config.Component) settings.Params {
					return settings.Params{
						Settings: map[string]settings.RuntimeSetting{
							"log_level":                      commonsettings.NewLogLevelRuntimeSetting(),
							"runtime_mutex_profile_fraction": commonsettings.NewRuntimeMutexProfileFraction(),
							"runtime_block_profile_rate":     commonsettings.NewRuntimeBlockProfileRate(),
							"internal_profiling_goroutines":  commonsettings.NewProfilingGoroutines(),
							"internal_profiling":             commonsettings.NewProfilingRuntimeSetting("internal_profiling", "datadog-cluster-agent"),
						},
						Config: c,
					}
				}),
				settingsimpl.Module(),
				datadogclientmodule.Module(),
			)
		},
	}

	return []*cobra.Command{startCmd}
}

func start(log log.Component,
	config config.Component,
	taggerComp tagger.Component,
	telemetry telemetry.Component,
	demultiplexer demultiplexer.Component,
	wmeta workloadmeta.Component,
	ac autodiscovery.Component,
	dc optional.Option[datadogclient.Component],
	secretResolver secrets.Component,
	statusComponent status.Component,
	collector collector.Component,
	rcService optional.Option[rccomp.Component],
	logReceiver optional.Option[integrations.Component],
	_ healthprobe.Component,
	settings settings.Component,
	datadogConfig config.Component,
) error {
	stopCh := make(chan struct{})
	validatingStopCh := make(chan struct{})

	mainCtx, mainCtxCancel := context.WithCancel(context.Background())
	defer mainCtxCancel()

	signalCh := make(chan os.Signal, 1)
	signal.Notify(signalCh, os.Interrupt, syscall.SIGTERM)

	// Starting Cluster Agent sequence
	// Initialization order is important for multiple reasons, see comments

	if err := util.SetupCoreDump(config); err != nil {
		pkglog.Warnf("Can't setup core dumps: %v, core dumps might not be available after a crash", err)
	}

	// Setup Internal Profiling
	common.SetupInternalProfiling(settings, config, "")

	if !config.IsSet("api_key") {
		return fmt.Errorf("no API key configured, exiting")
	}

	// Expose the registered metrics via HTTP.
	http.Handle("/metrics", telemetry.Handler())
	metricsPort := config.GetInt("metrics_port")
	metricsServer := &http.Server{
		Addr:    fmt.Sprintf("0.0.0.0:%d", metricsPort),
		Handler: http.DefaultServeMux,
	}

	go func() {
		err := metricsServer.ListenAndServe()
		if err != nil && err != http.ErrServerClosed {
			pkglog.Errorf("Error creating expvar server on port %v: %v", metricsPort, err)
		}
	}()

	// Setup the leader forwarder for language detection and cluster checks
	if config.GetBool("cluster_checks.enabled") || (config.GetBool("language_detection.enabled") && config.GetBool("language_detection.reporting.enabled")) {
		apidca.NewGlobalLeaderForwarder(
			config.GetInt("cluster_agent.cmd_port"),
			config.GetInt("cluster_agent.max_connections"),
		)
	}

	// Starting server early to ease investigations
	if err := api.StartServer(mainCtx, wmeta, taggerComp, ac, statusComponent, settings, config); err != nil {
		return fmt.Errorf("Error while starting agent API, exiting: %v", err)
	}

	// Getting connection to APIServer, it's done before Hostname resolution
	// as hostname resolution may call APIServer
	pkglog.Info("Waiting to obtain APIClient connection")
	apiCl, err := apiserver.WaitForAPIClient(context.Background()) // make sure we can connect to the apiserver
	if err != nil {
		return fmt.Errorf("Fatal error: Cannot connect to the apiserver: %v", err)
	}
	pkglog.Infof("Got APIClient connection")

	// Get hostname as aggregator requires hostname
	hname, err := hostname.Get(mainCtx)
	if err != nil {
		return fmt.Errorf("Error while getting hostname, exiting: %v", err)
	}
	pkglog.Infof("Hostname is: %s", hname)

	// If a cluster-agent looses the connectivity to DataDog, we still want it to remain ready so that its endpoint remains in the service because:
	// * It is still able to serve metrics to the WPA controller and
	// * The metrics reported are reported as stale so that there is no "lie" about the accuracy of the reported metrics.
	// Serving stale data is better than serving no data at all.
	demultiplexer.AddAgentStartupTelemetry(fmt.Sprintf("%s - Datadog Cluster Agent", version.AgentVersion))

	// Create the Leader election engine and initialize it
	leaderelection.CreateGlobalLeaderEngine(mainCtx)
	le, err := leaderelection.GetLeaderEngine()
	if err != nil {
		return err
	}

	// Create event recorder
	eventBroadcaster := record.NewBroadcaster()
	eventBroadcaster.StartLogging(pkglog.Infof)
	eventBroadcaster.StartRecordingToSink(&corev1.EventSinkImpl{Interface: apiCl.Cl.CoreV1().Events("")})
	eventRecorder := eventBroadcaster.NewRecorder(scheme.Scheme, v1.EventSource{Component: "datadog-cluster-agent"})

	ctx := controllers.ControllerContext{
		InformerFactory:        apiCl.InformerFactory,
		DynamicClient:          apiCl.DynamicInformerCl,
		DynamicInformerFactory: apiCl.DynamicInformerFactory,
		Client:                 apiCl.InformerCl,
		IsLeaderFunc:           le.IsLeader,
		EventRecorder:          eventRecorder,
		WorkloadMeta:           wmeta,
		StopCh:                 stopCh,
		DatadogClient:          dc,
	}

	if aggErr := controllers.StartControllers(&ctx); aggErr != nil {
		for _, err := range aggErr.Errors() {
			pkglog.Warnf("Error while starting controller: %v", err)
		}
	}

	clusterName := clustername.GetRFC1123CompliantClusterName(context.TODO(), hname)
	// Generate and persist a cluster ID
	// this must be a UUID, and ideally be stable for the lifetime of a cluster,
	// so we store it in a configmap that we try and read before generating a new one.
	clusterID, err := apicommon.GetOrCreateClusterID(apiCl.Cl.CoreV1())
	if err != nil {
		pkglog.Errorf("Failed to generate or retrieve the cluster ID, err: %v", err)
	}
	if clusterName == "" {
		pkglog.Warn("Failed to auto-detect a Kubernetes cluster name. We recommend you set it manually via the cluster_name config option")
	}
	pkglog.Infof("Cluster ID: %s, Cluster Name: %s", clusterID, clusterName)

	// Initialize and start remote configuration client
	var rcClient *rcclient.Client
	rcserv, isSet := rcService.Get()
	if pkgconfigsetup.IsRemoteConfigEnabled(config) && isSet {
		var products []string
		if config.GetBool("admission_controller.auto_instrumentation.patcher.enabled") {
			products = append(products, state.ProductAPMTracing)
		}
		if config.GetBool("autoscaling.workload.enabled") {
			products = append(products, state.ProductContainerAutoscalingSettings, state.ProductContainerAutoscalingValues)
		}

		if len(products) > 0 {
			var err error
			rcClient, err = initializeRemoteConfigClient(rcserv, config, clusterName, clusterID, products...)
			if err != nil {
				log.Errorf("Failed to start remote-configuration: %v", err)
			} else {
				rcClient.Start()
				defer func() {
					rcClient.Close()
				}()
			}
		}
	}

	// FIXME: move LoadComponents and AC.LoadAndRun in their own package so we
	// don't import cmd/agent

	// create and setup the autoconfig instance
	// The autoconfig instance setup happens in the workloadmeta start hook
	// create and setup the Collector and others.
	common.LoadComponents(secretResolver, wmeta, ac, config.GetString("confd_path"))

	// Set up check collector
	registerChecks()
	ac.AddScheduler("check", pkgcollector.InitCheckScheduler(optional.NewOption(collector), demultiplexer, logReceiver), true)

	// start the autoconfig, this will immediately run any configured check
	ac.LoadAndRun(mainCtx)

	if config.GetBool("cluster_checks.enabled") {
		// Start the cluster check Autodiscovery
		clusterCheckHandler, err := setupClusterCheck(mainCtx, ac)
		if err == nil {
			api.ModifyAPIRouter(func(r *mux.Router) {
				dcav1.InstallChecksEndpoints(r, clusteragent.ServerContext{ClusterCheckHandler: clusterCheckHandler})
			})
		} else {
			pkglog.Errorf("Error while setting up cluster check Autodiscovery, CLC API endpoints won't be available, err: %v", err)
		}
	} else {
		pkglog.Debug("Cluster check Autodiscovery disabled")
	}

	wg := sync.WaitGroup{}
	// Autoscaler Controller Goroutine
	if config.GetBool("external_metrics_provider.enabled") {
		// Start the k8s custom metrics server. This is a blocking call
		wg.Add(1)
		go func() {
			defer wg.Done()

			errServ := custommetrics.RunServer(mainCtx, apiCl, dc)
			if errServ != nil {
				pkglog.Errorf("Error in the External Metrics API Server: %v", errServ)
			}
		}()
	}

	// Autoscaling Product
	var pa workload.PodPatcher
	if config.GetBool("autoscaling.workload.enabled") {
		if rcClient == nil {
			return fmt.Errorf("Remote config is disabled or failed to initialize, remote config is a required dependency for autoscaling")
		}

		if !config.GetBool("admission_controller.enabled") {
			log.Error("Admission controller is disabled, vertical autoscaling requires the admission controller to be enabled. Vertical scaling will be disabled.")
		}

		if adapter, err := workload.StartWorkloadAutoscaling(mainCtx, clusterID, apiCl, rcClient, wmeta, demultiplexer); err != nil {
			pkglog.Errorf("Error while starting workload autoscaling: %v", err)
		} else {
			pa = adapter
		}
	}

	// Compliance
	if config.GetBool("compliance_config.enabled") {
		wg.Add(1)
		go func() {
			defer wg.Done()

			if err := runCompliance(mainCtx, demultiplexer, wmeta, apiCl, le.IsLeader); err != nil {
				pkglog.Errorf("Error while running compliance agent: %v", err)
			}
		}()
	}

	if config.GetBool("language_detection.enabled") && config.GetBool("cluster_agent.language_detection.patcher.enabled") {
		if err = languagedetection.Start(mainCtx, wmeta, log); err != nil {
			log.Errorf("Cannot start language detection patcher: %v", err)
		}
	}

	if config.GetBool("admission_controller.enabled") {
		if config.GetBool("admission_controller.auto_instrumentation.patcher.enabled") {
			patchCtx := admissionpatch.ControllerContext{
				IsLeaderFunc:        le.IsLeader,
				LeaderSubscribeFunc: le.Subscribe,
				K8sClient:           apiCl.Cl,
				RcClient:            rcClient,
				ClusterName:         clusterName,
				ClusterID:           clusterID,
				StopCh:              stopCh,
			}
			if err := admissionpatch.StartControllers(patchCtx); err != nil {
				log.Errorf("Cannot start auto instrumentation patcher: %v", err)
			}
		} else {
			log.Info("Auto instrumentation patcher is disabled")
		}

		admissionCtx := admissionpkg.ControllerContext{
			IsLeaderFunc:        le.IsLeader,
			LeaderSubscribeFunc: le.Subscribe,
			SecretInformers:     apiCl.CertificateSecretInformerFactory,
			ValidatingInformers: apiCl.WebhookConfigInformerFactory,
			MutatingInformers:   apiCl.WebhookConfigInformerFactory,
			Client:              apiCl.Cl,
			StopCh:              stopCh,
			ValidatingStopCh:    validatingStopCh,
		}

<<<<<<< HEAD
		webhooks, err := admissionpkg.StartControllers(admissionCtx, wmeta, pa, datadogConfig)
		if err != nil {
=======
		webhooks, err := admissionpkg.StartControllers(admissionCtx, wmeta, pa)
		// Ignore the error if it's related to the validatingwebhookconfigurations.
		var syncInformerError *apiserver.SyncInformersError
		if err != nil && !(errors.As(err, &syncInformerError) && syncInformerError.Name == apiserver.ValidatingWebhooksInformer) {
>>>>>>> dcd91688
			pkglog.Errorf("Could not start admission controller: %v", err)
		} else {
			if err != nil {
				pkglog.Warnf("Admission controller started with errors: %v", err)
				pkglog.Debugf("Closing ValidatingWebhooksInformer channel")
				close(validatingStopCh)
			}
			// Webhook and secret controllers are started successfully
			// Set up the k8s admission webhook server
			server := admissioncmd.NewServer()

			for _, webhookConf := range webhooks {
				server.Register(webhookConf.Endpoint(), webhookConf.Name(), webhookConf.WebhookType(), webhookConf.WebhookFunc(), apiCl.DynamicCl, apiCl.Cl)
			}

			// Start the k8s admission webhook server
			wg.Add(1)
			go func() {
				defer wg.Done()

				errServ := server.Run(mainCtx, apiCl.Cl)
				if errServ != nil {
					pkglog.Errorf("Error in the Admission Controller Webhook Server: %v", errServ)
				}
			}()
		}
	} else {
		pkglog.Info("Admission controller is disabled")
	}

	pkglog.Infof("All components started. Cluster Agent now running.")

	// Block here until we receive the interrupt signal
	<-signalCh

	// retrieve the agent health before stopping the components
	// GetReadyNonBlocking has a 100ms timeout to avoid blocking
	health, err := health.GetReadyNonBlocking()
	if err != nil {
		pkglog.Warnf("Cluster Agent health unknown: %s", err)
	} else if len(health.Unhealthy) > 0 {
		pkglog.Warnf("Some components were unhealthy: %v", health.Unhealthy)
	}

	// Cancel the main context to stop components
	mainCtxCancel()

	// wait for the External Metrics Server and the Admission Webhook Server to
	// stop properly
	wg.Wait()

	close(stopCh)
	if validatingStopCh != nil {
		close(validatingStopCh)
	}

	if err := metricsServer.Shutdown(context.Background()); err != nil {
		pkglog.Errorf("Error shutdowning metrics server on port %d: %v", metricsPort, err)
	}

	pkglog.Info("See ya!")
	pkglog.Flush()

	return nil
}

func setupClusterCheck(ctx context.Context, ac autodiscovery.Component) (*clusterchecks.Handler, error) {
	handler, err := clusterchecks.NewHandler(ac)
	if err != nil {
		return nil, err
	}
	go handler.Run(ctx)

	pkglog.Info("Started cluster check Autodiscovery")
	return handler, nil
}

func initializeRemoteConfigClient(rcService rccomp.Component, config config.Component, clusterName, clusterID string, products ...string) (*rcclient.Client, error) {
	if clusterName == "" {
		pkglog.Warn("cluster-name won't be set for remote-config client")
	}

	if clusterID == "" {
		pkglog.Warn("Error retrieving cluster ID: cluster-id won't be set for remote-config client")
	}

	pkglog.Debugf("Initializing remote-config client with cluster-name: '%s', cluster-id: '%s', products: %v", clusterName, clusterID, products)
	rcClient, err := rcclient.NewClient(rcService,
		rcclient.WithAgent("cluster-agent", version.AgentVersion),
		rcclient.WithCluster(clusterName, clusterID),
		rcclient.WithProducts(products...),
		rcclient.WithPollInterval(5*time.Second),
		rcclient.WithDirectorRootOverride(config.GetString("site"), config.GetString("remote_configuration.director_root")),
	)
	if err != nil {
		return nil, fmt.Errorf("unable to create local remote-config client: %w", err)
	}

	return rcClient, nil
}

func registerChecks() {
	// Required checks
	corecheckLoader.RegisterCheck(cpu.CheckName, cpu.Factory())
	corecheckLoader.RegisterCheck(memory.CheckName, memory.Factory())
	corecheckLoader.RegisterCheck(uptime.CheckName, uptime.Factory())
	corecheckLoader.RegisterCheck(io.CheckName, io.Factory())
	corecheckLoader.RegisterCheck(filehandles.CheckName, filehandles.Factory())

	// Flavor specific checks
	corecheckLoader.RegisterCheck(kubernetesapiserver.CheckName, kubernetesapiserver.Factory())
	corecheckLoader.RegisterCheck(ksm.CheckName, ksm.Factory())
	corecheckLoader.RegisterCheck(helm.CheckName, helm.Factory())
	corecheckLoader.RegisterCheck(disk.CheckName, disk.Factory())
	corecheckLoader.RegisterCheck(orchestrator.CheckName, orchestrator.Factory())
	corecheckLoader.RegisterCheck(winproc.CheckName, winproc.Factory())
}<|MERGE_RESOLUTION|>--- conflicted
+++ resolved
@@ -471,15 +471,10 @@
 			ValidatingStopCh:    validatingStopCh,
 		}
 
-<<<<<<< HEAD
 		webhooks, err := admissionpkg.StartControllers(admissionCtx, wmeta, pa, datadogConfig)
-		if err != nil {
-=======
-		webhooks, err := admissionpkg.StartControllers(admissionCtx, wmeta, pa)
 		// Ignore the error if it's related to the validatingwebhookconfigurations.
 		var syncInformerError *apiserver.SyncInformersError
 		if err != nil && !(errors.As(err, &syncInformerError) && syncInformerError.Name == apiserver.ValidatingWebhooksInformer) {
->>>>>>> dcd91688
 			pkglog.Errorf("Could not start admission controller: %v", err)
 		} else {
 			if err != nil {
