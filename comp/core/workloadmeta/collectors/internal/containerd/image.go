--- conflicted
+++ resolved
@@ -339,9 +339,6 @@
 	// if the `imgMeta` object does not contain all the metadata when it is sent.
 	// We add them here to make sure they are present.
 	wlmImage.SBOM = util.UpdateSBOMRepoMetadata(wlmImage.SBOM, wlmImage.RepoTags, wlmImage.RepoDigests)
-<<<<<<< HEAD
-
-=======
 	return &wlmImage, nil
 }
 
@@ -350,7 +347,6 @@
 	if err != nil {
 		return err
 	}
->>>>>>> c1bc82f0
 	c.store.Notify([]workloadmeta.CollectorEvent{
 		{
 			Type:   workloadmeta.EventTypeSet,
