"""
High level testing tasks
"""
# TODO: check if we really need the typing import.
# Recent versions of Python should be able to use dict and list directly in type hints,
# so we only need to check that we don't run this code with old Python versions.

import fnmatch
import glob
import json
import operator
import os
import platform
import re
import sys
from datetime import datetime
from pathlib import Path
from typing import Dict, List

from invoke import task
from invoke.exceptions import Exit

from tasks.agent import integration_tests as agent_integration_tests
from tasks.build_tags import compute_build_tags_for_flavor
from tasks.cluster_agent import integration_tests as dca_integration_tests
from tasks.dogstatsd import integration_tests as dsd_integration_tests
from tasks.flavor import AgentFlavor
from tasks.libs.common.color import color_message
from tasks.libs.common.datadog_api import create_count, send_metrics
from tasks.libs.common.junit_upload_core import enrich_junitxml, produce_junit_tar
from tasks.libs.common.utils import clean_nested_paths, get_build_flags
from tasks.linter import _lint_go
from tasks.modules import DEFAULT_MODULES, GoModule
from tasks.test_core import ModuleTestResult, process_input_args, process_module_results, test_core
from tasks.trace_agent import integration_tests as trace_integration_tests

PROFILE_COV = "coverage.out"
TMP_PROFILE_COV_PREFIX = "coverage.out.rerun"
GO_COV_TEST_PATH = "test_with_coverage"
GO_TEST_RESULT_TMP_JSON = 'module_test_output.json'
WINDOWS_MAX_PACKAGES_NUMBER = 150
TRIGGER_ALL_TESTS_PATHS = ["tasks/go_test.py", "tasks/build_tags.py", ".gitlab/source_test/*"]


class TestProfiler:
    times = []
    parser = re.compile(r"^ok\s+github.com\/DataDog\/datadog-agent\/(\S+)\s+([0-9\.]+)s", re.MULTILINE)

    def write(self, txt):
        # Output to stdout
        # NOTE: write to underlying stream on Python 3 to avoid unicode issues when default encoding is not UTF-8
        getattr(sys.stdout, 'buffer', sys.stdout).write(ensure_bytes(txt))
        # Extract the run time
        for result in self.parser.finditer(txt):
            self.times.append((result.group(1), float(result.group(2))))

    def flush(self):
        sys.stdout.flush()

    def print_sorted(self, limit=0):
        if self.times:
            sorted_times = sorted(self.times, key=operator.itemgetter(1), reverse=True)

            if limit:
                sorted_times = sorted_times[:limit]
            for pkg, time in sorted_times:
                print(f"{time}s\t{pkg}")


def ensure_bytes(s):
    if not isinstance(s, bytes):
        return s.encode('utf-8')

    return s


def build_standard_lib(
    ctx,
    build_tags: List[str],
    cmd: str,
    env: Dict[str, str],
    args: Dict[str, str],
    test_profiler: TestProfiler,
):
    """
    Builds the stdlib with the same build flags as the tests.

    Since Go 1.20, standard library is not pre-compiled anymore but is built as needed and cached in the build cache.
    To avoid a perfomance overhead when running tests, we pre-compile the standard library and cache it.
    We must use the same build flags as the one we are using when compiling tests to not invalidate the cache.
    """
    args["go_build_tags"] = " ".join(build_tags)

    ctx.run(
        cmd.format(**args),
        env=env,
        out_stream=test_profiler,
        warn=True,
    )


class CodecovWorkaround:
    """
    The CodecovWorkaround class wraps the gotestsum cmd execution to fix codecov reports inaccuracy,
    according to https://github.com/gotestyourself/gotestsum/issues/274 workaround.
    Basically unit tests' reruns rewrite the whole coverage file, making it inaccurate.
    We use the --raw-command flag to tell each `go test` iteration to write coverage in a different file.
    """

    def __init__(self, ctx, module_path, coverage, packages, args):
        self.ctx = ctx
        self.module_path = module_path
        self.coverage = coverage
        self.packages = packages
        self.args = args
        self.cov_test_path_sh = os.path.join(self.module_path, GO_COV_TEST_PATH) + ".sh"
        self.cov_test_path_ps1 = os.path.join(self.module_path, GO_COV_TEST_PATH) + ".ps1"
        self.call_ps1_from_bat = os.path.join(self.module_path, GO_COV_TEST_PATH) + ".bat"
        self.cov_test_path = self.cov_test_path_sh if platform.system() != 'Windows' else self.cov_test_path_ps1

    def __enter__(self):
        coverage_script = ""
        if self.coverage:
            if platform.system() == 'Windows':
                coverage_script = f"""$tempFile = (".\\{TMP_PROFILE_COV_PREFIX}." + ([guid]::NewGuid().ToString().Replace("-", "").Substring(0, 10)))
go test $($args | select -skip 1) -json -coverprofile="$tempFile" {self.packages}
exit $LASTEXITCODE
"""
            else:
                coverage_script = f"""#!/usr/bin/env bash
set -eu
go test "${{@:2}}" -json -coverprofile=\"$(mktemp {TMP_PROFILE_COV_PREFIX}.XXXXXXXXXX)\" {self.packages}
"""
            with open(self.cov_test_path, 'w', encoding='utf-8') as f:
                f.write(coverage_script)

            with open(self.call_ps1_from_bat, 'w', encoding='utf-8') as f:
                f.write(
                    f"""@echo off
powershell.exe -executionpolicy Bypass -file {GO_COV_TEST_PATH}.ps1 %*"""
                )

            os.chmod(self.cov_test_path, 0o755)
            os.chmod(self.call_ps1_from_bat, 0o755)

        return self.cov_test_path_sh if platform.system() != 'Windows' else self.call_ps1_from_bat

    def __exit__(self, *_):
        if self.coverage:
            # Removing the coverage script.
            try:
                os.remove(self.cov_test_path)
                os.remove(self.call_ps1_from_bat)
            except FileNotFoundError:
                print(
                    f"Error: Could not find the coverage script {self.cov_test_path} or {self.call_ps1_from_bat} while trying to delete it.",
                    file=sys.stderr,
                )
            # Merging the unit tests reruns coverage files, keeping only the merged file.
            files_to_delete = [
                os.path.join(self.module_path, f)
                for f in os.listdir(self.module_path)
                if f.startswith(f"{TMP_PROFILE_COV_PREFIX}.")
            ]
            if not files_to_delete:
                print(
                    f"Error: Could not find coverage files starting with '{TMP_PROFILE_COV_PREFIX}.' in {self.module_path}",
                    file=sys.stderr,
                )
            else:
                self.ctx.run(
                    f"gocovmerge {' '.join(files_to_delete)} > \"{os.path.join(self.module_path, PROFILE_COV)}\""
                )
                for f in files_to_delete:
                    os.remove(f)


def test_flavor(
    ctx,
    flavor: AgentFlavor,
    build_tags: List[str],
    modules: List[GoModule],
    cmd: str,
    env: Dict[str, str],
    args: Dict[str, str],
    junit_tar: str,
    save_result_json: str,
    test_profiler: TestProfiler,
    coverage: bool = False,
):
    """
    Runs unit tests for given flavor, build tags, and modules.
    """
    args["go_build_tags"] = " ".join(build_tags)

    junit_file = f"junit-out-{flavor.name}.xml"
    junit_file_flag = "--junitfile " + junit_file if junit_tar else ""
    args["junit_file_flag"] = junit_file_flag

    def command(test_results, module, module_result):
        module_path = module.full_path()
        with ctx.cd(module_path):
            packages = ' '.join(f"{t}/..." if not t.endswith("/...") else t for t in module.targets)
            with CodecovWorkaround(ctx, module_path, coverage, packages, args) as cov_test_path:
                res = ctx.run(
                    command=cmd.format(
                        packages=packages,
                        cov_test_path=cov_test_path,
                        **args,
                    ),
                    env=env,
                    out_stream=test_profiler,
                    warn=True,
                )

        module_result.result_json_path = os.path.join(module_path, GO_TEST_RESULT_TMP_JSON)

        if res.exited is None or res.exited > 0:
            module_result.failed = True
        else:
            lines = res.stdout.splitlines()
            if lines is not None and 'DONE 0 tests' in lines[-1]:
                cov_path = os.path.join(module_path, PROFILE_COV)
                print(color_message(f"No tests were run, skipping coverage report. Removing {cov_path}.", "orange"))
                try:
                    os.remove(cov_path)
                except FileNotFoundError as e:
                    print(f"Couldn't remove coverage file {cov_path}\n{e}")
                return

        if save_result_json:
            with open(save_result_json, 'ab') as json_file, open(module_result.result_json_path, 'rb') as module_file:
                json_file.write(module_file.read())

        if junit_tar:
            module_result.junit_file_path = os.path.join(module_path, junit_file)
            enrich_junitxml(module_result.junit_file_path, flavor)

        test_results.append(module_result)

    return test_core(modules, flavor, ModuleTestResult, "unit tests", command)


def coverage_flavor(
    ctx,
    flavor: AgentFlavor,
    modules: List[GoModule],
):
    """
    Prints the code coverage of all modules for the given flavor.
    This expects that the coverage files have already been generated by
    inv test --coverage.
    """

    def command(_empty_result, module, _module_result):
        with ctx.cd(module.full_path()):
            ctx.run(f"go tool cover -func {PROFILE_COV}", warn=True)

    return test_core(modules, flavor, None, "code coverage", command, skip_module_class=True)


def codecov_flavor(
    ctx,
    flavor: AgentFlavor,
    modules: List[GoModule],
):
    """
    Uploads coverage data of all modules for the given flavor.
    This expects that the coverage files have already been generated by
    inv test --coverage.
    """

    def command(_empty_result, module, _module_result):
        # Codecov flags are limited to 45 characters
        tag = f"{platform.system()}-{flavor.name}-{module.codecov_path()}"
        if len(tag) > 45:
            # Best-effort attempt to get a unique and legible tag name
            tag = f"{platform.system()[:1]}-{flavor.name}-{module.codecov_path()}"[:45]

        # The codecov command has to be run from the root of the repository, otherwise
        # codecov gets confused and merges the roots of all modules, resulting in a
        # nonsensical directory tree in the codecov app
        path = os.path.normpath(os.path.join(module.path, PROFILE_COV))
        ctx.run(f"codecov -f {path} -F {tag}", warn=True)

    return test_core(modules, flavor, None, "codecov upload", command, skip_module_class=True)


def sanitize_env_vars():
    """
    Sanitizes environment variables
    We want to ignore all `DD_` variables, as they will interfere with the behavior of some unit tests
    """
    for env in os.environ:
        if env.startswith("DD_"):
            del os.environ[env]


@task
def test(
    ctx,
    module=None,
    targets=None,
    flavor=None,
    coverage=False,
    print_coverage=False,
    build_include=None,
    build_exclude=None,
    verbose=False,
    race=False,
    profile=False,
    rtloader_root=None,
    python_home_2=None,
    python_home_3=None,
    cpus=None,
    major_version='7',
    python_runtimes='3',
    timeout=180,
    arch="x64",
    cache=True,
    test_run_name="",
    save_result_json=None,
    rerun_fails=None,
    go_mod="mod",
    junit_tar="",
    only_modified_packages=False,
    only_impacted_packages=False,
    include_sds=False,
    skip_flakes=False,
    build_stdlib=False,
):
    """
    Run go tests on the given module and targets.

    A module should be provided as the path to one of the go modules in the repository.

    Targets should be provided as a comma-separated list of relative paths within the given module.
    If targets are provided but no module is set, the main module (".") is used.

    If no module or target is set the tests are run against all modules and targets.

    Example invokation:
        inv test --targets=./pkg/collector/check,./pkg/aggregator --race
        inv test --module=. --race
    """
    sanitize_env_vars()

    modules, flavor = process_input_args(module, targets, flavor)

<<<<<<< HEAD
    unit_tests_tags = compute_build_tags_for_flavor(
        flavor=flavor, build="unit-tests", arch=arch, build_include=build_include, build_exclude=build_exclude
    )
=======
    unit_tests_tags = {
        f: compute_build_tags_for_flavor(
            flavor=f,
            build="unit-tests",
            arch=arch,
            build_include=build_include,
            build_exclude=build_exclude,
            include_sds=include_sds,
        )
        for f in flavors
    }
>>>>>>> 862c2dc3

    ldflags, gcflags, env = get_build_flags(
        ctx,
        rtloader_root=rtloader_root,
        python_home_2=python_home_2,
        python_home_3=python_home_3,
        major_version=major_version,
        python_runtimes=python_runtimes,
    )

    # Use stdout if no profile is set
    test_profiler = TestProfiler() if profile else None

    race_opt = "-race" if race else ""
    # atomic is quite expensive but it's the only way to run both the coverage and the race detector at the same time without getting false positives from the cover counter
    covermode_opt = "-covermode=" + ("atomic" if race else "count") if coverage else ""
    build_cpus_opt = f"-p {cpus}" if cpus else ""

    nocache = '-count=1' if not cache else ''

    if save_result_json and os.path.isfile(save_result_json):
        # Remove existing file since we append to it.
        # We don't need to do that for GO_TEST_RESULT_TMP_JSON since gotestsum overwrites the output.
        print(f"Removing existing '{save_result_json}' file")
        os.remove(save_result_json)

    test_run_arg = f"-run {test_run_name}" if test_run_name else ""

    stdlib_build_cmd = 'go build {verbose} -mod={go_mod} -tags "{go_build_tags}" -gcflags="{gcflags}" '
    stdlib_build_cmd += '-ldflags="{ldflags}" {build_cpus} {race_opt} std cmd'
    rerun_coverage_fix = '--raw-command {cov_test_path}' if coverage else ""
    gotestsum_flags = (
        '{junit_file_flag} {json_flag} --format pkgname {rerun_fails} --packages="{packages}" ' + rerun_coverage_fix
    )
    gobuild_flags = (
        '-mod={go_mod} -tags "{go_build_tags}" -gcflags="{gcflags}" -ldflags="{ldflags}" {build_cpus} {race_opt}'
    )
    govet_flags = '-vet=off'
    gotest_flags = '{verbose} -timeout {timeout}s -short {covermode_opt} {test_run_arg} {nocache}'
    cmd = f'gotestsum {gotestsum_flags} -- {gobuild_flags} {govet_flags} {gotest_flags}'
    args = {
        "go_mod": go_mod,
        "gcflags": gcflags,
        "ldflags": ldflags,
        "race_opt": race_opt,
        "build_cpus": build_cpus_opt,
        "covermode_opt": covermode_opt,
        "test_run_arg": test_run_arg,
        "timeout": int(timeout),
        "verbose": '-v' if verbose else '',
        "nocache": nocache,
        # Used to print failed tests at the end of the go test command
        "json_flag": f'--jsonfile "{GO_TEST_RESULT_TMP_JSON}" ',
        "rerun_fails": f"--rerun-fails={rerun_fails}" if rerun_fails else "",
        "skip_flakes": "--skip-flake" if skip_flakes else "",
    }

    # Test
<<<<<<< HEAD
    build_stdlib(
        ctx,
        build_tags=unit_tests_tags,
        cmd=stdlib_build_cmd,
        env=env,
        args=args,
        test_profiler=test_profiler,
    )
    if only_modified_packages:
        modules = get_modified_packages(ctx)

    test_results = test_flavor(
        ctx,
        flavor=flavor,
        build_tags=unit_tests_tags,
        modules=modules,
        cmd=cmd,
        env=env,
        args=args,
        junit_tar=junit_tar,
        save_result_json=save_result_json,
        test_profiler=test_profiler,
        coverage=coverage,
        coverage_script_template=coverage_script_template,
    )
=======
    for flavor, build_tags in unit_tests_tags.items():
        if build_stdlib:
            build_standard_lib(
                ctx,
                build_tags=build_tags,
                cmd=stdlib_build_cmd,
                env=env,
                args=args,
                test_profiler=test_profiler,
            )
        if only_modified_packages:
            modules = get_modified_packages(ctx, build_tags=build_tags)
        if only_impacted_packages:
            modules = get_impacted_packages(ctx, build_tags=build_tags)

        modules_results_per_phase["test"][flavor] = test_flavor(
            ctx,
            flavor=flavor,
            build_tags=build_tags,
            modules=modules,
            cmd=cmd,
            env=env,
            args=args,
            junit_tar=junit_tar,
            save_result_json=save_result_json,
            test_profiler=test_profiler,
            coverage=coverage,
        )
>>>>>>> 862c2dc3

    # Output
    if junit_tar:
        junit_files = []
        for module_test_result in test_results:
            if module_test_result.junit_file_path:
                junit_files.append(module_test_result.junit_file_path)

        produce_junit_tar(junit_files, junit_tar)

    if coverage and print_coverage:
        coverage_flavor(ctx, flavor, modules)

    # FIXME(AP-1958): this prints nothing in CI. Commenting out the print line
    # in the meantime to avoid confusion
    if profile:
        # print("\n--- Top 15 packages sorted by run time:")
        test_profiler.print_sorted(15)

    success = process_module_results(flavor=flavor, module_results=test_results)

    if success:
        print(color_message("All tests passed", "green"))
    else:
        # Exit if any of the modules failed on any phase
        raise Exit(code=1)


@task(iterable=['flavors'])
def codecov(
    ctx,
    module=None,
    targets=None,
    flavors=None,
):
    modules, flavors = process_input_args(module, targets, flavors)

    for flavor in flavors:
        codecov_flavor(ctx, flavor, modules)


@task
def integration_tests(ctx, install_deps=False, race=False, remote_docker=False, debug=False):
    """
    Run all the available integration tests
    """
    tests = [
        lambda: agent_integration_tests(ctx, install_deps, race, remote_docker),
        lambda: dsd_integration_tests(ctx, install_deps, race, remote_docker),
        lambda: dca_integration_tests(ctx, install_deps, race, remote_docker),
        lambda: trace_integration_tests(ctx, install_deps, race),
    ]
    for t in tests:
        try:
            t()
        except Exit as e:
            if e.code != 0:
                raise
            elif debug:
                print(e.message)


@task
def e2e_tests(ctx, target="gitlab", agent_image="", dca_image="", argo_workflow="default"):
    """
    Run e2e tests in several environments.
    """
    choices = ["gitlab", "dev", "local"]
    if target not in choices:
        print(f'target {target} not in {choices}')
        raise Exit(1)
    if not os.getenv("DATADOG_AGENT_IMAGE"):
        if not agent_image:
            print("define DATADOG_AGENT_IMAGE envvar or image flag")
            raise Exit(1)
        os.environ["DATADOG_AGENT_IMAGE"] = agent_image
    if not os.getenv("DATADOG_CLUSTER_AGENT_IMAGE"):
        if not dca_image:
            print("define DATADOG_CLUSTER_AGENT_IMAGE envvar or image flag")
            raise Exit(1)
        os.environ["DATADOG_CLUSTER_AGENT_IMAGE"] = dca_image
    if not os.getenv("ARGO_WORKFLOW"):
        if argo_workflow:
            os.environ["ARGO_WORKFLOW"] = argo_workflow

    ctx.run(f"./test/e2e/scripts/setup-instance/00-entrypoint-{target}.sh")


@task
def get_modified_packages(ctx, build_tags=None) -> List[GoModule]:
    modified_files = get_modified_files(ctx)
    modified_go_files = [
        f"./{file}" for file in modified_files if file.endswith(".go") or file.endswith(".mod") or file.endswith(".sum")
    ]

    if build_tags is None:
        build_tags = []

    modules_to_test = {}
    go_mod_modified_modules = set()

    for modified_file in modified_go_files:
        match_precision = 0
        best_module_path = None

        # Since several modules can match the path we take only the most precise one
        for module_path in DEFAULT_MODULES:
            if module_path in modified_file:
                if len(module_path) > match_precision:
                    match_precision = len(module_path)
                    best_module_path = module_path

        # Check if the package is in the target list of the module we want to test
        targeted = False
        for target in DEFAULT_MODULES[best_module_path].targets:
            if os.path.normpath(os.path.join(best_module_path, target)) in modified_file:
                targeted = True
                break
        if not targeted:
            continue

        # If go mod was modified in the module we run the test for the whole module so we do not need to add modified packages to targets
        if best_module_path in go_mod_modified_modules:
            continue

        # If we modify the go.mod or go.sum we run the tests for the whole module
        if modified_file.endswith(".mod") or modified_file.endswith(".sum"):
            modules_to_test[best_module_path] = DEFAULT_MODULES[best_module_path]
            go_mod_modified_modules.add(best_module_path)
            continue

        # If the package has been deleted we do not try to run tests
        if not os.path.exists(os.path.dirname(modified_file)):
            continue

        # If there are go file matching the build tags in the folder we do not try to run tests
        res = ctx.run(
            f"go list -tags '{' '.join(build_tags)}' ./{os.path.dirname(modified_file)}/...", hide=True, warn=True
        )
        if res.stderr is not None and "matched no packages" in res.stderr:
            continue

        relative_target = "./" + os.path.relpath(os.path.dirname(modified_file), best_module_path)

        if best_module_path in modules_to_test:
            if (
                modules_to_test[best_module_path].targets is not None
                and os.path.dirname(modified_file) not in modules_to_test[best_module_path].targets
            ):
                modules_to_test[best_module_path].targets.append(relative_target)
        else:
            modules_to_test[best_module_path] = GoModule(best_module_path, targets=[relative_target])

    # Clean up duplicated paths to reduce Go test cmd length
    for module in modules_to_test:
        modules_to_test[module].targets = clean_nested_paths(modules_to_test[module].targets)
        if (
            len(modules_to_test[module].targets) >= WINDOWS_MAX_PACKAGES_NUMBER
        ):  # With more packages we can reach the limit of the command line length on Windows
            modules_to_test[module].targets = DEFAULT_MODULES[module].targets

    print("Running tests for the following modules:")
    for module in modules_to_test:
        print(f"- {module}: {modules_to_test[module].targets}")

    return modules_to_test.values()


def get_modified_files(ctx):
    last_main_commit = ctx.run("git merge-base HEAD origin/main", hide=True).stdout
    print(f"Checking diff from {last_main_commit} commit on main branch")

    modified_files = ctx.run(f"git diff --name-only --no-renames {last_main_commit}", hide=True).stdout.splitlines()
    return modified_files


@task(iterable=["extra_tag"])
def send_unit_tests_stats(_, job_name, extra_tag=None):
    if extra_tag is None:
        extra_tag = []

    fast_success = True
    classic_success = True

    n_test_classic = 0
    n_test_fast = 0

    series = []

    failed_tests_classic, n_test_classic = parse_test_log("test_output.json")
    classic_success = len(failed_tests_classic) == 0

    # If the fast tests are not run, we don't have the output file and we consider the job successful since it did not run any test
    if os.path.isfile("test_output_fast.json"):
        failed_tests_fast, n_test_fast = parse_test_log("test_output_fast.json")
        fast_success = len(failed_tests_fast) == 0
    else:
        print("test_output_fast.json not found, assuming no tests were run")

    timestamp = int(datetime.now().timestamp())
    print("Sending unit tests stats to Datadog")

    print(f"Classic test executed: {n_test_classic}")
    series.append(
        create_count(
            "datadog.ci.unit_tests.executed",
            timestamp,
            n_test_classic,
            tags=[
                "experimentation:fast-tests",
                "test_type:classic",
                "repository:datadog-agent",
                f"pipeline_id:{os.getenv('CI_PIPELINE_ID')}",
                f"job_name:{job_name}",
            ]
            + extra_tag,
        )
    )

    print(f"Fast test executed: {n_test_fast}")
    series.append(
        create_count(
            "datadog.ci.unit_tests.executed",
            timestamp,
            n_test_fast,
            tags=[
                "experimentation:fast-tests",
                "test_type:fast",
                "repository:datadog-agent",
                f"pipeline_id:{os.getenv('CI_PIPELINE_ID')}",
                f"job_name:{job_name}-fast",
            ]
            + extra_tag,
        )
    )

    print(f"Classic test success: {classic_success}")
    print(f"Fast test success: {fast_success}")

    if fast_success == classic_success:
        false_positive = 0
        false_negative = 0
    elif fast_success:
        false_positive = 1
        false_negative = 0
    else:
        false_positive = 0
        false_negative = 1

    series.append(
        create_count(
            "datadog.ci.unit_tests.false_positive",
            timestamp,
            false_positive,
            tags=[
                "experimentation:fast-tests",
                "repository:datadog-agent",
                f"pipeline_id:{os.getenv('CI_PIPELINE_ID')}",
                f"job_name:{job_name}",
            ]
            + extra_tag,
        )
    )
    series.append(
        create_count(
            "datadog.ci.unit_tests.false_negative",
            timestamp,
            false_negative,
            tags=[
                "experimentation:fast-tests",
                "repository:datadog-agent",
                f"pipeline_id:{os.getenv('CI_PIPELINE_ID')}",
                f"job_name:{job_name}",
            ]
            + extra_tag,
        )
    )

    send_metrics(series)


def parse_test_log(log_file):
    failed_tests = []
    n_test_executed = 0
    with open(log_file) as f:
        for line in f:
            json_line = json.loads(line)
            if (
                json_line["Action"] == "fail"
                and "Test" in json_line
                and f'{json_line["Package"]}/{json_line["Test"]}' not in failed_tests
            ):
                n_test_executed += 1
                failed_tests.append(f'{json_line["Package"]}/{json_line["Test"]}')
            if json_line["Action"] == "pass" and "Test" in json_line:
                n_test_executed += 1
                if f'{json_line["Package"]}/{json_line["Test"]}' in failed_tests:
                    failed_tests.remove(f'{json_line["Package"]}/{json_line["Test"]}')
    return failed_tests, n_test_executed


@task
def get_impacted_packages(ctx, build_tags=None):
    if build_tags is None:
        build_tags = []
    dependencies = create_dependencies(ctx, build_tags)
    files = get_modified_files(ctx)

    # Safeguard to be sure that the files that should trigger all test are not renamed without being updated
    for file in TRIGGER_ALL_TESTS_PATHS:
        if len(glob.glob(file)) == 0:
            raise Exit(
                code=1,
                message=f"No file matched {file} make sure you modified TRIGGER_ALL_TEST_FILES if you renamed one of them",
            )

    # Some files like tasks/go_test.py should trigger all tests
    if should_run_all_tests(files, TRIGGER_ALL_TESTS_PATHS):
        return DEFAULT_MODULES.values()

    modified_packages = {
        f"github.com/DataDog/datadog-agent/{os.path.dirname(file)}"
        for file in files
        if file.endswith(".go") or file.endswith(".mod") or file.endswith(".sum")
    }

    # Modification to go.mod and go.sum should force the tests of the whole module to run
    for file in files:
        if file.endswith("go.mod") or file.endswith("go.sum"):
            with ctx.cd(os.path.dirname(file)):
                all_packages = ctx.run(
                    f'go list -tags "{" ".join(build_tags)}" ./...', hide=True, warn=True
                ).stdout.splitlines()
                modified_packages.update(set(all_packages))

    # Modification to fixture folders count as modification to their parent package
    for file in files:
        if not file.endswith(".go"):
            formatted_path = Path(os.path.dirname(file)).as_posix()
            while len(formatted_path) > 0:
                if glob.glob(f"{formatted_path}/*.go"):
                    print(f"Found {file} belonging to package {formatted_path}")
                    modified_packages.add(f"github.com/DataDog/datadog-agent/{formatted_path}")
                    break
                formatted_path = "/".join(formatted_path.split("/")[:-1])

    imp = find_impacted_packages(dependencies, modified_packages)
    return format_packages(ctx, imp)


def create_dependencies(ctx, build_tags=None):
    if build_tags is None:
        build_tags = []
    modules_deps = defaultdict(set)
    for modules in DEFAULT_MODULES:
        with ctx.cd(modules):
            res = ctx.run(
                'go list '
                + f'-tags "{" ".join(build_tags)}" '
                + '-f "{{.ImportPath}} {{.Imports}} {{.TestImports}}" ./...',
                hide=True,
                warn=True,
            )
            imports = res.stdout.splitlines()
            for imp in imports:
                imp = imp.split(" ", 1)
                package, imported_packages = imp[0], imp[1].replace("[", "").replace("]", "").split(" ")
                for imported_package in imported_packages:
                    if imported_package.startswith("github.com/DataDog/datadog-agent"):
                        modules_deps[imported_package].add(package)

    return modules_deps


def find_impacted_packages(dependencies, modified_modules, cache=None):
    if cache is None:
        cache = {}
    impacted_modules = set()
    for modified_module in modified_modules:
        if modified_module in cache:
            impacted_modules.update(cache[modified_module])
        else:
            stack = [modified_module]
            while stack:
                module = stack.pop()
                if module in impacted_modules:
                    continue
                impacted_modules.add(module)
                stack.extend(dependencies[module])
            cache[modified_module] = impacted_modules
    return impacted_modules


def format_packages(ctx, impacted_packages):
    """
    Format the packages list to be used in our test function. Will take each path and create a list of modules with its targets
    """
    # if build_tags is None:
    build_tags = []

    packages = [f'{package.replace("github.com/DataDog/datadog-agent/", "./")}' for package in impacted_packages]
    modules_to_test = {}

    for package in packages:
        module_path = get_go_module(package).replace("./", "")

        # Check if the module is in the target list of the modules we want to test
        if module_path not in DEFAULT_MODULES or not DEFAULT_MODULES[module_path].condition():
            continue

        # Check if the package is in the target list of the module we want to test
        targeted = False
        for target in DEFAULT_MODULES[module_path].targets:
            if normpath(os.path.join(module_path, target)) in package:
                targeted = True
                break
        if not targeted:
            continue

        # If the package has been deleted we do not try to run tests
        if not os.path.exists(package):
            continue

        relative_target = "./" + os.path.relpath(package, module_path).replace("\\", "/")

        if module_path in modules_to_test:
            if modules_to_test[module_path].targets is not None and package not in modules_to_test[module_path].targets:
                modules_to_test[module_path].targets.append(relative_target)
        else:
            modules_to_test[module_path] = GoModule(module_path, targets=[relative_target])

    # Clean up duplicated paths to reduce Go test cmd length
    for module in modules_to_test:
        modules_to_test[module].targets = clean_nested_paths(modules_to_test[module].targets)
        if (
            len(modules_to_test[module].targets) >= WINDOWS_MAX_PACKAGES_NUMBER
        ):  # With more packages we can reach the limit of the command line length on Windows
            modules_to_test[module].targets = DEFAULT_MODULES[module].targets

    module_to_remove = []
    # Clean up to avoid running tests on package with no Go files matching build tags
    for module in modules_to_test:
        with ctx.cd(module):
            res = ctx.run(
                f"go list -tags '{' '.join(build_tags)}' {' '.join([normpath(os.path.join('github.com/DataDog/datadog-agent', module, target)) for target in modules_to_test[module].targets])}",
                hide=True,
                warn=True,
            )
            if res is not None and res.stderr is not None:
                for package in res.stderr.splitlines():
                    package_to_remove = os.path.relpath(
                        package.split(" ")[1].strip(":").replace("github.com/DataDog/datadog-agent/", ""), module
                    ).replace("\\", "/")
                    try:
                        modules_to_test[module].targets.remove(f"./{package_to_remove}")
                        if len(modules_to_test[module].targets) == 0:
                            module_to_remove.append(module)
                    except Exception:
                        print("Could not remove ", package_to_remove, ", ignoring...")
    for module in module_to_remove:
        del modules_to_test[module]

    print("Running tests for the following modules:")
    for module in modules_to_test:
        print(f"- {module}: {modules_to_test[module].targets}")

    return modules_to_test.values()


def normpath(path):  # Normpath with forward slashes to avoid issues on Windows
    return os.path.normpath(path).replace("\\", "/")


def get_go_module(path):
    while path != '/':
        go_mod_path = os.path.join(path, 'go.mod')
        if os.path.isfile(go_mod_path):
            return path
        path = os.path.dirname(path)
    raise Exception(f"No go.mod file found for package at {path}")


def should_run_all_tests(files, trigger_files):
    for trigger_file in trigger_files:
        if len(fnmatch.filter(files, trigger_file)):
            print(f"Triggering all tests because a file matching {trigger_file} was modified")
            return True
    return False


@task(iterable=['flavors'])
def lint_go(
    ctx,
    module=None,
    targets=None,
    flavors=None,
    build="lint",
    build_tags=None,
    build_include=None,
    build_exclude=None,
    rtloader_root=None,
    arch="x64",
    cpus=None,
    timeout: int = None,
    golangci_lint_kwargs="",
    headless_mode=False,
    include_sds=False,
):
    _lint_go(
        ctx,
        module,
        targets,
        flavors,
        build,
        build_tags,
        build_include,
        build_exclude,
        rtloader_root,
        arch,
        cpus,
        timeout,
        golangci_lint_kwargs,
        headless_mode,
        include_sds,
    )<|MERGE_RESOLUTION|>--- conflicted
+++ resolved
@@ -13,6 +13,7 @@
 import platform
 import re
 import sys
+from collections import defaultdict
 from datetime import datetime
 from pathlib import Path
 from typing import Dict, List
@@ -72,31 +73,6 @@
         return s.encode('utf-8')
 
     return s
-
-
-def build_standard_lib(
-    ctx,
-    build_tags: List[str],
-    cmd: str,
-    env: Dict[str, str],
-    args: Dict[str, str],
-    test_profiler: TestProfiler,
-):
-    """
-    Builds the stdlib with the same build flags as the tests.
-
-    Since Go 1.20, standard library is not pre-compiled anymore but is built as needed and cached in the build cache.
-    To avoid a perfomance overhead when running tests, we pre-compile the standard library and cache it.
-    We must use the same build flags as the one we are using when compiling tests to not invalidate the cache.
-    """
-    args["go_build_tags"] = " ".join(build_tags)
-
-    ctx.run(
-        cmd.format(**args),
-        env=env,
-        out_stream=test_profiler,
-        warn=True,
-    )
 
 
 class CodecovWorkaround:
@@ -347,23 +323,14 @@
 
     modules, flavor = process_input_args(module, targets, flavor)
 
-<<<<<<< HEAD
     unit_tests_tags = compute_build_tags_for_flavor(
-        flavor=flavor, build="unit-tests", arch=arch, build_include=build_include, build_exclude=build_exclude
+        flavor=flavor,
+        build="unit-tests",
+        arch=arch,
+        build_include=build_include,
+        build_exclude=build_exclude,
+        include_sds=include_sds,
     )
-=======
-    unit_tests_tags = {
-        f: compute_build_tags_for_flavor(
-            flavor=f,
-            build="unit-tests",
-            arch=arch,
-            build_include=build_include,
-            build_exclude=build_exclude,
-            include_sds=include_sds,
-        )
-        for f in flavors
-    }
->>>>>>> 862c2dc3
 
     ldflags, gcflags, env = get_build_flags(
         ctx,
@@ -422,17 +389,20 @@
     }
 
     # Test
-<<<<<<< HEAD
-    build_stdlib(
-        ctx,
-        build_tags=unit_tests_tags,
-        cmd=stdlib_build_cmd,
-        env=env,
-        args=args,
-        test_profiler=test_profiler,
-    )
+    if build_stdlib:
+        build_stdlib(
+            ctx,
+            build_tags=unit_tests_tags,
+            cmd=stdlib_build_cmd,
+            env=env,
+            args=args,
+            test_profiler=test_profiler,
+        )
+
     if only_modified_packages:
-        modules = get_modified_packages(ctx)
+        modules = get_modified_packages(ctx, build_tags=unit_tests_tags)
+    if only_impacted_packages:
+        modules = get_impacted_packages(ctx, build_tags=unit_tests_tags)
 
     test_results = test_flavor(
         ctx,
@@ -446,38 +416,7 @@
         save_result_json=save_result_json,
         test_profiler=test_profiler,
         coverage=coverage,
-        coverage_script_template=coverage_script_template,
     )
-=======
-    for flavor, build_tags in unit_tests_tags.items():
-        if build_stdlib:
-            build_standard_lib(
-                ctx,
-                build_tags=build_tags,
-                cmd=stdlib_build_cmd,
-                env=env,
-                args=args,
-                test_profiler=test_profiler,
-            )
-        if only_modified_packages:
-            modules = get_modified_packages(ctx, build_tags=build_tags)
-        if only_impacted_packages:
-            modules = get_impacted_packages(ctx, build_tags=build_tags)
-
-        modules_results_per_phase["test"][flavor] = test_flavor(
-            ctx,
-            flavor=flavor,
-            build_tags=build_tags,
-            modules=modules,
-            cmd=cmd,
-            env=env,
-            args=args,
-            junit_tar=junit_tar,
-            save_result_json=save_result_json,
-            test_profiler=test_profiler,
-            coverage=coverage,
-        )
->>>>>>> 862c2dc3
 
     # Output
     if junit_tar:
@@ -973,7 +912,7 @@
     ctx,
     module=None,
     targets=None,
-    flavors=None,
+    flavor=None,
     build="lint",
     build_tags=None,
     build_include=None,
@@ -990,7 +929,7 @@
         ctx,
         module,
         targets,
-        flavors,
+        flavor,
         build,
         build_tags,
         build_include,
