--- conflicted
+++ resolved
@@ -6,70 +6,14 @@
 
 from invoke import task
 
-<<<<<<< HEAD
-from .build_tags import get_build_tags
-from .utils import REPO_PATH, bin_name, get_git_branch_name
-=======
-from tasks.build_tags import get_default_build_tags
+from tasks.build_tags import get_build_tags
 from tasks.libs.common.utils import REPO_PATH, bin_name
->>>>>>> 862c2dc3
 
 # constants
 BENCHMARKS_BIN_PATH = os.path.join(".", "bin", "benchmarks")
 
 
 @task
-<<<<<<< HEAD
-def build_aggregator(ctx, rebuild=False, arch="x64"):
-    """
-    Build the Aggregator benchmarks.
-    """
-    build_tags = get_build_tags(build="test", arch=arch)  # pass all the build flags
-
-    ldflags = ""
-    gcflags = ""
-
-    if os.environ.get("DELVE"):
-        gcflags = "-N -l"
-        if sys.platform == 'win32':
-            # On windows, need to build with the extra argument -ldflags="-linkmode internal"
-            # if you want to be able to use the delve debugger.
-            ldflags += " -linkmode internal"
-
-    cmd = "go build -mod={go_mod} {build_type} -tags \"{build_tags}\" -o {bin_name} "
-    cmd += "{ldflags} {gcflags} {REPO_PATH}/test/benchmarks/aggregator"
-    args = {
-        "go_mod": "mod",
-        "build_type": "-a" if rebuild else "",
-        "build_tags": " ".join(build_tags),
-        "bin_name": os.path.join(BENCHMARKS_BIN_PATH, bin_name("aggregator")),
-        "ldflags": ldflags,
-        "gcflags": gcflags,
-        "REPO_PATH": REPO_PATH,
-    }
-    ctx.run(cmd.format(**args))
-
-
-@task
-def build_dogstatsd(ctx, arch="x64"):
-    """
-    Build Dogstatsd benchmarks.
-    """
-    build_tags = get_build_tags(build="test", arch=arch)  # pass all the build flags
-
-    cmd = "go build -mod={go_mod} -tags \"{build_tags}\" -o {bin_name} {REPO_PATH}/test/benchmarks/dogstatsd"
-    args = {
-        "go_mod": "mod",
-        "build_tags": " ".join(build_tags),
-        "bin_name": os.path.join(BENCHMARKS_BIN_PATH, bin_name("dogstatsd")),
-        "REPO_PATH": REPO_PATH,
-    }
-    ctx.run(cmd.format(**args))
-
-
-@task
-=======
->>>>>>> 862c2dc3
 def build_kubernetes_state(ctx, arch="x64"):
     """
     Build Kubernetes_State benchmarks.
