// Unless explicitly stated otherwise all files in this repository are licensed
// under the Apache License Version 2.0.
// This product includes software developed at Datadog (https://www.datadoghq.com/).
// Copyright 2016-present Datadog, Inc.

//go:build linux

package dbconfig

import (
	"context"
	"os"
	"os/exec"
	"path/filepath"
	"testing"

	"github.com/shirou/gopsutil/v3/process"
	"github.com/stretchr/testify/assert"
)

func TestDBConfLoader(t *testing.T) {
	{
		res, ok := LoadDBResourceFromPID(context.Background(), 0)
		assert.False(t, ok)
		assert.Nil(t, res)
	}

	{
		res, ok := LoadDBResourceFromPID(context.Background(), int32(os.Getpid()))
		assert.False(t, ok)
		assert.Nil(t, res)
	}

	{
		ctx, cancel := context.WithCancel(context.Background())
		defer cancel()
		proc := launchFakeProcess(ctx, t, "postgres")

		res, ok := LoadDBResourceFromPID(context.Background(), int32(proc.Pid))
		assert.False(t, ok)
		assert.Nil(t, res)

		err := proc.Kill()
		assert.NoError(t, err)

		res, ok = LoadDBResourceFromPID(context.Background(), int32(proc.Pid))
		assert.False(t, ok)
		assert.Nil(t, res)
	}

	{
		ctx, cancel := context.WithCancel(context.Background())
		defer cancel()

		configPath := filepath.Join(t.TempDir(), "postgres.conf")
		err := os.WriteFile(configPath, []byte(pgConfigCommon), 0600)
		assert.NoError(t, err)

		proc := launchFakeProcess(ctx, t, "postgres", "--config-file", configPath)

		proc2, err := process.NewProcessWithContext(ctx, int32(proc.Pid))
		assert.NoError(t, err)
<<<<<<< HEAD
		resourceType, ok := getProcResourceType(proc2)
=======
		resourceType, ok := GetProcResourceType(proc2)
>>>>>>> c1bc82f0
		assert.True(t, ok)
		assert.Equal(t, postgresqlResourceType, resourceType)

		res, ok := LoadDBResourceFromPID(context.Background(), int32(proc.Pid))
		assert.True(t, ok)
		assert.NotNil(t, res)

		err = proc.Kill()
		assert.NoError(t, err)
<<<<<<< HEAD

		res, ok = LoadDBResourceFromPID(context.Background(), int32(proc.Pid))
		assert.False(t, ok)
		assert.Nil(t, res)
=======
>>>>>>> c1bc82f0
	}
}

func launchFakeProcess(ctx context.Context, t *testing.T, procname string, args ...string) *os.Process {
	binPath := filepath.Join(t.TempDir(), procname)
	if err := os.WriteFile(binPath, []byte("#!/bin/bash\nsleep 10"), 0700); err != nil {
		t.Fatal(err)
	}

	cmd := exec.CommandContext(ctx, binPath, args...)
	if err := cmd.Start(); err != nil {
		t.Fatalf("could not start fake process %q: %v", procname, err)
	}

	return cmd.Process
}

func TestPGConfParsingIncludeRel(t *testing.T) {
	hostroot := t.TempDir()
	if err := os.MkdirAll(filepath.Join(hostroot, "/etc/postgresql"), 0700); err != nil {
		t.Fatal(err)
	}

	const configPathCommon = "/etc/postgresql/postgresql-common.conf"
	const configPath = "/etc/postgresql/postgresql.conf"
	const config = `
include 'postgresql-common.conf'

foo = 'bar'
foo = yes
dynamic_shared_memory_type = 'overridden'`
	if err := os.WriteFile(filepath.Join(hostroot, configPath), []byte(config), 0600); err != nil {
		t.Fatal(err)
	}
	if err := os.WriteFile(filepath.Join(hostroot, configPathCommon), []byte(pgConfigCommon), 0600); err != nil {
		t.Fatal(err)
	}

	conf, ok := LoadPostgreSQLConfig(context.Background(), hostroot, nil)
	assert.Equal(t, true, ok)
	configData := conf.ConfigData.(map[string]interface{})
	assert.Equal(t, "/etc/postgresql/postgresql.conf", conf.ConfigFilePath)
	assert.Equal(t, "on", configData["foo"])
	assert.Equal(t, "overridden", configData["dynamic_shared_memory_type"])
}

func TestPGConfParsingIncludeAbs(t *testing.T) {
	hostroot := t.TempDir()
	if err := os.MkdirAll(filepath.Join(hostroot, "/etc/postgresql"), 0700); err != nil {
		t.Fatal(err)
	}

	const configPathCommon = "/etc/postgresql/postgresql-common.conf"
	const configPath = "/etc/postgresql/postgresql.conf"
	const config = `
include '/etc/postgresql/postgresql-common.conf'

foo = 'bar''\b'
dynamic_shared_memory_type = 'overridden'
`
	if err := os.WriteFile(filepath.Join(hostroot, configPath), []byte(config), 0600); err != nil {
		t.Fatal(err)
	}
	if err := os.WriteFile(filepath.Join(hostroot, configPathCommon), []byte(pgConfigCommon), 0600); err != nil {
		t.Fatal(err)
	}

	c, ok := LoadPostgreSQLConfig(context.Background(), hostroot, nil)
	assert.Equal(t, true, ok)
	configData := c.ConfigData.(map[string]interface{})
	assert.Equal(t, "bar'\b", configData["foo"])
	assert.Equal(t, "overridden", configData["dynamic_shared_memory_type"])
}

func TestPGConfParsingCustom(t *testing.T) {
	hostroot := t.TempDir()
	if err := os.MkdirAll(filepath.Join(hostroot, "/etc/postgresql"), 0700); err != nil {
		t.Fatal(err)
	}

	const configPathCommon = "/etc/postgresql/postgresql-common.conf"
	const configPath = "/etc/postgresql/postgresql.conf"
	const config = pgConfigCustom
	if err := os.WriteFile(filepath.Join(hostroot, configPath), []byte(config), 0600); err != nil {
		t.Fatal(err)
	}
	if err := os.WriteFile(filepath.Join(hostroot, configPathCommon), []byte(pgConfigCommon), 0600); err != nil {
		t.Fatal(err)
	}

	c, ok := LoadPostgreSQLConfig(context.Background(), hostroot, nil)
	assert.True(t, ok)
	configData := c.ConfigData.(map[string]interface{})
	assert.Equal(t, `envdir "/run/etc/wal-g.d/env" wal-g wal-push "%p"`, configData["archive_command"])
	assert.Equal(t, `on`, configData["archive_mode"])
	assert.Equal(t, `1800s`, configData["archive_timeout"])
	assert.Equal(t, `on`, configData["autovacuum"])
	assert.Equal(t, `0.05`, configData["autovacuum_analyze_scale_factor"])
	assert.Equal(t, `5`, configData["autovacuum_max_workers"])
	assert.Equal(t, `15s`, configData["autovacuum_naptime"])
	assert.Equal(t, `2ms`, configData["autovacuum_vacuum_cost_delay"])
	assert.Equal(t, `1800`, configData["autovacuum_vacuum_cost_limit"])
	assert.Equal(t, `0.1`, configData["autovacuum_vacuum_scale_factor"])
	assert.Equal(t, `30min`, configData["checkpoint_timeout"])
	assert.Equal(t, `resources-canary-k8s-01`, configData["cluster_name"])
	assert.Equal(t, `500`, configData["default_statistics_target"])
	assert.Equal(t, `119GB`, configData["effective_cache_size"])
	assert.Equal(t, `200`, configData["effective_io_concurrency"])
	assert.Equal(t, `on`, configData["fsync"])
	assert.Equal(t, `on`, configData["hot_standby"])
	assert.Equal(t, `on`, configData["hot_standby_feedback"])
	assert.Equal(t, `15min`, configData["idle_in_transaction_session_timeout"])
	assert.Equal(t, `24h`, configData["idle_session_timeout"])
	assert.Equal(t, `*`, configData["listen_addresses"])
	assert.Equal(t, `5s`, configData["log_autovacuum_min_duration"])
	assert.Equal(t, `on`, configData["log_checkpoints"])
	assert.Equal(t, `on`, configData["log_connections"])
	assert.Equal(t, `../pg_log`, configData["log_directory"])
	assert.Equal(t, `off`, configData["log_disconnections"])
	assert.Equal(t, `0644`, configData["log_file_mode"])
	assert.Equal(t, `%m [%p] %q%a %u@%d %r `, configData["log_line_prefix"])
	assert.Equal(t, `on`, configData["log_lock_waits"])
	assert.Equal(t, `500ms`, configData["log_min_duration_sample"])
	assert.Equal(t, `1d`, configData["log_rotation_age"])
	assert.Equal(t, `512MB`, configData["log_rotation_size"])
	assert.Equal(t, `ddl`, configData["log_statement"])
	assert.Equal(t, `0.05`, configData["log_statement_sample_rate"])
	assert.Equal(t, `on`, configData["logging_collector"])
	assert.Equal(t, `2048MB`, configData["maintenance_work_mem"])
	assert.Equal(t, `4000`, configData["max_connections"])
	assert.Equal(t, `64`, configData["max_locks_per_transaction"])
	assert.Equal(t, `14`, configData["max_parallel_workers"])
	assert.Equal(t, `0`, configData["max_prepared_transactions"])
	assert.Equal(t, `999`, configData["max_replication_slots"])
	assert.Equal(t, `999`, configData["max_wal_senders"])
	assert.Equal(t, `25600MB`, configData["max_wal_size"])
	assert.Equal(t, `14`, configData["max_worker_processes"])
	assert.Equal(t, `scram-sha-256`, configData["password_encryption"])
	assert.Equal(t, `10000`, configData["pg_stat_statements.max"])
	assert.Equal(t, `all`, configData["pg_stat_statements.track"])
	assert.Equal(t, `off`, configData["pg_stat_statements.track_utility"])
	assert.Equal(t, `5432`, configData["port"])
	assert.Equal(t, `1.1`, configData["random_page_cost"])
	assert.Equal(t, `1.0`, configData["seq_page_cost"])
	assert.Equal(t, `6912MB`, configData["shared_buffers"])
	assert.Equal(t, `pg_stat_statements,uuid-ossp,hstore,pg_stat_kcache`, configData["shared_preload_libraries"])
	assert.Equal(t, `on`, configData["ssl"])
	assert.Equal(t, `/run/certs/ca-crt.pem`, configData["ssl_ca_file"])
	assert.Equal(t, `/run/certs/server.crt`, configData["ssl_cert_file"])
	assert.Equal(t, `HIGH:!RC4:!MD5:!3DES:!aNULL`, configData["ssl_ciphers"])
	assert.Equal(t, `/run/certs/server.key`, configData["ssl_key_file"])
	assert.Equal(t, `TLSv1.2`, configData["ssl_min_protocol_version"])
	assert.Equal(t, `30s`, configData["statement_timeout"])
	assert.Equal(t, `900`, configData["tcp_keepalives_idle"])
	assert.Equal(t, `100`, configData["tcp_keepalives_interval"])
	assert.Equal(t, `on`, configData["track_activities"])
	assert.Equal(t, `4096`, configData["track_activity_query_size"])
	assert.Equal(t, `off`, configData["track_commit_timestamp"])
	assert.Equal(t, `all`, configData["track_functions"])
	assert.Equal(t, `on`, configData["track_io_timing"])
	assert.Equal(t, `16MB`, configData["wal_buffers"])
	assert.Equal(t, `on`, configData["wal_compression"])
	assert.Equal(t, `128MB`, configData["wal_keep_size"])
	assert.Equal(t, `logical`, configData["wal_level"])
	assert.Equal(t, `on`, configData["wal_log_hints"])
	assert.Equal(t, `/home/postgres/pgdata/pgroot/data/pg_hba.conf`, configData["hba_file"])
	assert.Equal(t, `/home/postgres/pgdata/pgroot/data/pg_ident.conf`, configData["ident_file"])
}

func FuzzPGConfTokenizer(f *testing.F) {
	f.Add(pgConfigCommon)
	f.Fuzz(func(t *testing.T, a string) {
		tok := pgConfLexer{buf: []byte(a)}
		tok.next()
	})
}

func TestCassandraConfParsing(t *testing.T) {
	hostroot := t.TempDir()
	if err := os.MkdirAll(filepath.Join(hostroot, "/etc/cassandra"), 0700); err != nil {
		t.Fatal(err)
	}
	if err := os.WriteFile(filepath.Join(hostroot, "/etc/cassandra/cassandra.yaml"), []byte(cassandraConfigSample), 0600); err != nil {
		t.Fatal(err)
	}
	if err := os.WriteFile(filepath.Join(hostroot, "/etc/cassandra/logback.xml"), []byte(cassandraLogbackSample), 0600); err != nil {
		t.Fatal(err)
	}
	c, ok := LoadCassandraConfig(context.Background(), hostroot, nil)
	assert.True(t, ok)
	configData := c.ConfigData.(*cassandraDBConfig)
	assert.Equal(t, uint32(0600), c.ConfigFileMode)
	assert.Equal(t, "/etc/cassandra/cassandra.yaml", c.ConfigFilePath)
	assert.NotEmpty(t, c.ConfigFileUser)
	assert.NotNil(t, configData)
	assert.Equal(t, "/etc/cassandra/logback.xml", configData.LogbackFilePath)
	assert.Equal(t, cassandraLogbackSample, configData.LogbackFileContent)
}

func TestMongoDBConfParsing(t *testing.T) {
	hostroot := t.TempDir()
	if err := os.MkdirAll(filepath.Join(hostroot, "/etc"), 0700); err != nil {
		t.Fatal(err)
	}
	if err := os.WriteFile(filepath.Join(hostroot, "/etc/mongod.conf"), []byte(mongodConfigSample), 0600); err != nil {
		t.Fatal(err)
	}
	c, ok := LoadMongoDBConfig(context.Background(), hostroot, nil)
	assert.True(t, ok)
	configData := c.ConfigData.(*mongoDBConfig)
	assert.Equal(t, uint32(0600), c.ConfigFileMode)
	assert.Equal(t, "/etc/mongod.conf", c.ConfigFilePath)
	assert.NotEmpty(t, c.ConfigFileUser)
	assert.NotNil(t, configData)
	assert.Equal(t, "file", *configData.SystemLog.Destination)
	assert.Equal(t, true, *configData.SystemLog.LogAppend)
	assert.Equal(t, "/var/log/mongodb/mongod.log", *configData.SystemLog.Path)
}

const pgConfigCommon = `
# -----------------------------
# PostgreSQL configuration file
# -----------------------------
#
# This file consists of lines of the form:
#
#   name = value
#
# (The "=" is optional.)  Whitespace may be used.  Comments are introduced with
# "#" anywhere on a line.  The complete list of parameter names and allowed
# values can be found in the PostgreSQL documentation.
#
# The commented-out settings shown in this file represent the default values.
# Re-commenting a setting is NOT sufficient to revert it to the default value;
# you need to reload the server.
#
# This file is read on server startup and when the server receives a SIGHUP
# signal.  If you edit the file on a running system, you have to SIGHUP the
# server for the changes to take effect, run "pg_ctl reload", or execute
# "SELECT pg_reload_conf()".  Some parameters, which are marked below,
# require a server shutdown and restart to take effect.
#
# Any parameter can also be given as a command-line option to the server, e.g.,
# "postgres -c log_connections=on".  Some parameters can be changed at run time
# with the "SET" SQL command.
#
# Memory units:  B  = bytes            Time units:  us  = microseconds
#                kB = kilobytes                     ms  = milliseconds
#                MB = megabytes                     s   = seconds
#                GB = gigabytes                     min = minutes
#                TB = terabytes                     h   = hours
#                                                   d   = days

#------------------------------------------------------------------------------
# FILE LOCATIONS
#------------------------------------------------------------------------------

# The default values of these variables are driven from the -D command-line
# option or PGDATA environment variable, represented here as ConfigDir.

#data_directory = 'ConfigDir'		# use data in another directory
					# (change requires restart)
#hba_file = 'ConfigDir/pg_hba.conf'	# host-based authentication file
					# (change requires restart)
#ident_file = 'ConfigDir/pg_ident.conf'	# ident configuration file
					# (change requires restart)

# If external_pid_file is not explicitly set, no extra PID file is written.
#external_pid_file = ''			# write an extra PID file
					# (change requires restart)

#------------------------------------------------------------------------------
# CONNECTIONS AND AUTHENTICATION
#------------------------------------------------------------------------------

# - Connection Settings -

#listen_addresses = 'localhost'		# what IP address(es) to listen on;
					# comma-separated list of addresses;
					# defaults to 'localhost'; use '*' for all
					# (change requires restart)
#port = 5432				# (change requires restart)
#max_connections = 100			# (change requires restart)
#reserved_connections = 0		# (change requires restart)
#superuser_reserved_connections = 3	# (change requires restart)
#unix_socket_directories = '/tmp'	# comma-separated list of directories
					# (change requires restart)
#unix_socket_group = ''			# (change requires restart)
#unix_socket_permissions = 0777		# begin with 0 to use octal notation
					# (change requires restart)
#bonjour = off				# advertise server via Bonjour
					# (change requires restart)
#bonjour_name = ''			# defaults to the computer name
					# (change requires restart)

# - TCP settings -
# see "man tcp" for details

#tcp_keepalives_idle = 0		# TCP_KEEPIDLE, in seconds;
					# 0 selects the system default
#tcp_keepalives_interval = 0		# TCP_KEEPINTVL, in seconds;
					# 0 selects the system default
#tcp_keepalives_count = 0		# TCP_KEEPCNT;
					# 0 selects the system default
#tcp_user_timeout = 0			# TCP_USER_TIMEOUT, in milliseconds;
					# 0 selects the system default

#client_connection_check_interval = 0	# time between checks for client
					# disconnection while running queries;
					# 0 for never

# - Authentication -

authentication_timeout = 1min		# 1s-600s
password_encryption = scram-sha-256	# scram-sha-256 or md5
scram_iterations = 4096

# GSSAPI using Kerberos
krb_server_keyfile = 'FILE:${sysconfdir}/krb5.keytab'
krb_caseins_users = off
gss_accept_delegation = off

# - SSL -

#ssl = off
#ssl_ca_file = ''
#ssl_cert_file = 'server.crt'
#ssl_crl_file = ''
#ssl_crl_dir = ''
#ssl_key_file = 'server.key'
#ssl_ciphers = 'HIGH:MEDIUM:+3DES:!aNULL' # allowed SSL ciphers
#ssl_prefer_server_ciphers = on
#ssl_ecdh_curve = 'prime256v1'
#ssl_min_protocol_version = 'TLSv1.2'
#ssl_max_protocol_version = ''
#ssl_dh_params_file = ''
#ssl_passphrase_command = ''
#ssl_passphrase_command_supports_reload = off

#------------------------------------------------------------------------------
# RESOURCE USAGE (except WAL)
#------------------------------------------------------------------------------

# - Memory -

shared_buffers = 128MB			# min 128kB
					# (change requires restart)
huge_pages = try			# on, off, or try
					# (change requires restart)
huge_page_size = 0			# zero for system default
					# (change requires restart)
#temp_buffers = 8MB			# min 800kB
#max_prepared_transactions = 0		# zero disables the feature
					# (change requires restart)
# Caution: it is not advisable to set max_prepared_transactions nonzero unless
# you actively intend to use prepared transactions.
work_mem = 4MB				# min 64kB
hash_mem_multiplier = 2.0		# 1-1000.0 multiplier on hash table work_mem
maintenance_work_mem = 64MB		# min 1MB
autovacuum_work_mem = -1		# min 1MB, or -1 to use maintenance_work_mem
logical_decoding_work_mem = 64MB	# min 64kB
max_stack_depth = 2MB			# min 100kB
shared_memory_type = mmap		# the default is the first option
					# supported by the operating system:
					#   mmap
					#   sysv
					#   windows
					# (change requires restart)
dynamic_shared_memory_type = posix	# the default is usually the first option
					# supported by the operating system:
					#   posix
					#   sysv
					#   windows
					#   mmap
					# (change requires restart)
#min_dynamic_shared_memory = 0MB	# (change requires restart)
#vacuum_buffer_usage_limit = 256kB	# size of vacuum and analyze buffer access strategy ring;
					# 0 to disable vacuum buffer access strategy;
					# range 128kB to 16GB

# - Disk -

#temp_file_limit = -1			# limits per-process temp file space
					# in kilobytes, or -1 for no limit

# - Kernel Resources -

#max_files_per_process = 1000		# min 64
					# (change requires restart)

# - Cost-Based Vacuum Delay -

#vacuum_cost_delay = 0			# 0-100 milliseconds (0 disables)
#vacuum_cost_page_hit = 1		# 0-10000 credits
#vacuum_cost_page_miss = 2		# 0-10000 credits
#vacuum_cost_page_dirty = 20		# 0-10000 credits
#vacuum_cost_limit = 200		# 1-10000 credits

# - Background Writer -

#bgwriter_delay = 200ms			# 10-10000ms between rounds
#bgwriter_lru_maxpages = 100		# max buffers written/round, 0 disables
#bgwriter_lru_multiplier = 2.0		# 0-10.0 multiplier on buffers scanned/round
#bgwriter_flush_after = 0		# measured in pages, 0 disables

# - Asynchronous Behavior -

#backend_flush_after = 0		# measured in pages, 0 disables
#effective_io_concurrency = 1		# 1-1000; 0 disables prefetching
#maintenance_io_concurrency = 10	# 1-1000; 0 disables prefetching
#max_worker_processes = 8		# (change requires restart)
#max_parallel_workers_per_gather = 2	# taken from max_parallel_workers
#max_parallel_maintenance_workers = 2	# taken from max_parallel_workers
#max_parallel_workers = 8		# maximum number of max_worker_processes that
					# can be used in parallel operations
#parallel_leader_participation = on

#------------------------------------------------------------------------------
# WRITE-AHEAD LOG
#------------------------------------------------------------------------------

# - Settings -

#wal_level = replica			# minimal, replica, or logical
					# (change requires restart)
#fsync = on				# flush data to disk for crash safety
					# (turning this off can cause
					# unrecoverable data corruption)
#synchronous_commit = on		# synchronization level;
					# off, local, remote_write, remote_apply, or on
#wal_sync_method = fsync		# the default is the first option
					# supported by the operating system:
					#   open_datasync
					#   fdatasync (default on Linux and FreeBSD)
					#   fsync
					#   fsync_writethrough
					#   open_sync
#full_page_writes = on			# recover from partial page writes
#wal_log_hints = off			# also do full page writes of non-critical updates
					# (change requires restart)
#wal_compression = off			# enables compression of full-page writes;
					# off, pglz, lz4, zstd, or on
#wal_init_zero = on			# zero-fill new WAL files
#wal_recycle = on			# recycle WAL files
#wal_buffers = -1			# min 32kB, -1 sets based on shared_buffers
					# (change requires restart)
#wal_writer_delay = 200ms		# 1-10000 milliseconds
#wal_writer_flush_after = 1MB		# measured in pages, 0 disables
#wal_skip_threshold = 2MB

#commit_delay = 0			# range 0-100000, in microseconds
#commit_siblings = 5			# range 1-1000

# - Checkpoints -

#checkpoint_timeout = 5min		# range 30s-1d
#checkpoint_completion_target = 0.9	# checkpoint target duration, 0.0 - 1.0
#checkpoint_flush_after = 0		# measured in pages, 0 disables
#checkpoint_warning = 30s		# 0 disables
#max_wal_size = 1GB
#min_wal_size = 80MB

# - Prefetching during recovery -

#recovery_prefetch = try		# prefetch pages referenced in the WAL?
#wal_decode_buffer_size = 512kB		# lookahead window used for prefetching
					# (change requires restart)

# - Archiving -

#archive_mode = off		# enables archiving; off, on, or always
				# (change requires restart)
#archive_library = ''		# library to use to archive a WAL file
				# (empty string indicates archive_command should
				# be used)
#archive_command = ''		# command to use to archive a WAL file
				# placeholders: %p = path of file to archive
				#               %f = file name only
				# e.g. 'test ! -f /mnt/server/archivedir/%f && cp %p /mnt/server/archivedir/%f'
#archive_timeout = 0		# force a WAL file switch after this
				# number of seconds; 0 disables

# - Archive Recovery -

# These are only used in recovery mode.

#restore_command = ''		# command to use to restore an archived WAL file
				# placeholders: %p = path of file to restore
				#               %f = file name only
				# e.g. 'cp /mnt/server/archivedir/%f %p'
#archive_cleanup_command = ''	# command to execute at every restartpoint
#recovery_end_command = ''	# command to execute at completion of recovery

# - Recovery Target -

# Set these only when performing a targeted recovery.

#recovery_target = ''		# 'immediate' to end recovery as soon as a
                                # consistent state is reached
				# (change requires restart)
#recovery_target_name = ''	# the named restore point to which recovery will proceed
				# (change requires restart)
#recovery_target_time = ''	# the time stamp up to which recovery will proceed
				# (change requires restart)
#recovery_target_xid = ''	# the transaction ID up to which recovery will proceed
				# (change requires restart)
#recovery_target_lsn = ''	# the WAL LSN up to which recovery will proceed
				# (change requires restart)
#recovery_target_inclusive = on # Specifies whether to stop:
				# just after the specified recovery target (on)
				# just before the recovery target (off)
				# (change requires restart)
#recovery_target_timeline = 'latest'	# 'current', 'latest', or timeline ID
				# (change requires restart)
#recovery_target_action = 'pause'	# 'pause', 'promote', 'shutdown'
				# (change requires restart)

#------------------------------------------------------------------------------
# REPLICATION
#------------------------------------------------------------------------------

# - Sending Servers -

# Set these on the primary and on any standby that will send replication data.

#max_wal_senders = 10		# max number of walsender processes
				# (change requires restart)
#max_replication_slots = 10	# max number of replication slots
				# (change requires restart)
#wal_keep_size = 0		# in megabytes; 0 disables
#max_slot_wal_keep_size = -1	# in megabytes; -1 disables
#wal_sender_timeout = 60s	# in milliseconds; 0 disables
#track_commit_timestamp = off	# collect timestamp of transaction commit
				# (change requires restart)

# - Primary Server -

# These settings are ignored on a standby server.

#synchronous_standby_names = ''	# standby servers that provide sync rep
				# method to choose sync standbys, number of sync standbys,
				# and comma-separated list of application_name
				# from standby(s); '*' = all

# - Standby Servers -

# These settings are ignored on a primary server.

#primary_conninfo = ''			# connection string to sending server
#primary_slot_name = ''			# replication slot on sending server
#hot_standby = on			# "off" disallows queries during recovery
					# (change requires restart)
#max_standby_archive_delay = 30s	# max delay before canceling queries
					# when reading WAL from archive;
					# -1 allows indefinite delay
#max_standby_streaming_delay = 30s	# max delay before canceling queries
					# when reading streaming WAL;
					# -1 allows indefinite delay
#wal_receiver_create_temp_slot = off	# create temp slot if primary_slot_name
					# is not set
#wal_receiver_status_interval = 10s	# send replies at least this often
					# 0 disables
#hot_standby_feedback = off		# send info from standby to prevent
					# query conflicts
#wal_receiver_timeout = 60s		# time that receiver waits for
					# communication from primary
					# in milliseconds; 0 disables
#wal_retrieve_retry_interval = 5s	# time to wait before retrying to
					# retrieve WAL after a failed attempt
#recovery_min_apply_delay = 0		# minimum delay for applying changes during recovery

# - Subscribers -

# These settings are ignored on a publisher.

#max_logical_replication_workers = 4	# taken from max_worker_processes
					# (change requires restart)
#max_sync_workers_per_subscription = 2	# taken from max_logical_replication_workers
#max_parallel_apply_workers_per_subscription = 2	# taken from max_logical_replication_workers

#------------------------------------------------------------------------------
# QUERY TUNING
#------------------------------------------------------------------------------

# - Planner Method Configuration -

#enable_async_append = on
#enable_bitmapscan = on
#enable_gathermerge = on
#enable_hashagg = on
#enable_hashjoin = on
#enable_incremental_sort = on
#enable_indexscan = on
#enable_indexonlyscan = on
#enable_material = on
#enable_memoize = on
#enable_mergejoin = on
#enable_nestloop = on
#enable_parallel_append = on
#enable_parallel_hash = on
#enable_partition_pruning = on
#enable_partitionwise_join = off
#enable_partitionwise_aggregate = off
#enable_presorted_aggregate = on
#enable_seqscan = on
#enable_sort = on
#enable_tidscan = on

# - Planner Cost Constants -

#seq_page_cost = 1.0			# measured on an arbitrary scale
#random_page_cost = 4.0			# same scale as above
#cpu_tuple_cost = 0.01			# same scale as above
#cpu_index_tuple_cost = 0.005		# same scale as above
#cpu_operator_cost = 0.0025		# same scale as above
#parallel_setup_cost = 1000.0	# same scale as above
#parallel_tuple_cost = 0.1		# same scale as above
#min_parallel_table_scan_size = 8MB
#min_parallel_index_scan_size = 512kB
#effective_cache_size = 4GB

#jit_above_cost = 100000		# perform JIT compilation if available
					# and query more expensive than this;
					# -1 disables
#jit_inline_above_cost = 500000		# inline small functions if query is
					# more expensive than this; -1 disables
#jit_optimize_above_cost = 500000	# use expensive JIT optimizations if
					# query is more expensive than this;
					# -1 disables

# - Genetic Query Optimizer -

#geqo = on
#geqo_threshold = 12
#geqo_effort = 5			# range 1-10
#geqo_pool_size = 0			# selects default based on effort
#geqo_generations = 0			# selects default based on effort
#geqo_selection_bias = 2.0		# range 1.5-2.0
#geqo_seed = 0.0			# range 0.0-1.0

# - Other Planner Options -

#default_statistics_target = 100	# range 1-10000
#constraint_exclusion = partition	# on, off, or partition
#cursor_tuple_fraction = 0.1		# range 0.0-1.0
#from_collapse_limit = 8
#jit = on				# allow JIT compilation
#join_collapse_limit = 8		# 1 disables collapsing of explicit
					# JOIN clauses
#plan_cache_mode = auto			# auto, force_generic_plan or
					# force_custom_plan
#recursive_worktable_factor = 10.0	# range 0.001-1000000

#------------------------------------------------------------------------------
# REPORTING AND LOGGING
#------------------------------------------------------------------------------

# - Where to Log -

log_destination 'stderr'		# Valid values are combinations of
					# stderr, csvlog, jsonlog, syslog, and
					# eventlog, depending on platform.
					# csvlog and jsonlog require
					# logging_collector to be on.

# This is used when logging to stderr:
#logging_collector = off		# Enable capturing of stderr, jsonlog,
					# and csvlog into log files. Required
					# to be on for csvlogs and jsonlogs.
					# (change requires restart)

# These are only used if logging_collector is on:
log_directory = 'log'			# directory where log files are written,
					# can be absolute or relative to PGDATA
log_filename = 'postgresql-%Y-%m-%d_%H%M%S.log'	# log file name pattern,
					# can include strftime() escapes
log_file_mode = 0600			# creation mode for log files,
					# begin with 0 to use octal notation
log_rotation_age = 1d			# Automatic rotation of logfiles will
					# happen after that time.  0 disables.
log_rotation_size = 10MB		# Automatic rotation of logfiles will
					# happen after that much log output.
					# 0 disables.
log_truncate_on_rotation = off		# If on, an existing log file with the
					# same name as the new log file will be
					# truncated rather than appended to.
					# But such truncation only occurs on
					# time-driven rotation, not on restarts
					# or size-driven rotation.  Default is
					# off, meaning append to existing files
					# in all cases.

# These are relevant when logging to syslog:
#syslog_facility = 'LOCAL0'
#syslog_ident = 'postgres'
#syslog_sequence_numbers = on
#syslog_split_messages = on

# This is only relevant when logging to eventlog (Windows):
# (change requires restart)
#event_source = 'PostgreSQL'

# - When to Log -

log_min_messages = warning		# values in order of decreasing detail:
					#   debug5
					#   debug4
					#   debug3
					#   debug2
					#   debug1
					#   info
					#   notice
					#   warning
					#   error
					#   log
					#   fatal
					#   panic

log_min_error_statement = error	# values in order of decreasing detail:
					#   debug5
					#   debug4
					#   debug3
					#   debug2
					#   debug1
					#   info
					#   notice
					#   warning
					#   error
					#   log
					#   fatal
					#   panic (effectively off)

log_min_duration_statement = -1	# -1 is disabled, 0 logs all statements
					# and their durations, > 0 logs only
					# statements running at least this number
					# of milliseconds

log_min_duration_sample = -1		# -1 is disabled, 0 logs a sample of statements
					# and their durations, > 0 logs only a sample of
					# statements running at least this number
					# of milliseconds;
					# sample fraction is determined by log_statement_sample_rate

log_statement_sample_rate = 1.0	# fraction of logged statements exceeding
					# log_min_duration_sample to be logged;
					# 1.0 logs all such statements, 0.0 never logs

log_transaction_sample_rate = 0.0	# fraction of transactions whose statements
					# are logged regardless of their duration; 1.0 logs all
					# statements from all transactions, 0.0 never logs

log_startup_progress_interval = 10s	# Time between progress updates for
					# long-running startup operations.
					# 0 disables the feature, > 0 indicates
					# the interval in milliseconds.

# - What to Log -

#debug_print_parse = off
#debug_print_rewritten = off
#debug_print_plan = off
#debug_pretty_print = on
#log_autovacuum_min_duration = 10min	# log autovacuum activity;
					# -1 disables, 0 logs all actions and
					# their durations, > 0 logs only
					# actions running at least this number
					# of milliseconds.
#log_checkpoints = on
#log_connections = off
#log_disconnections = off
#log_duration = off
#log_error_verbosity = default		# terse, default, or verbose messages
#log_hostname = off
#log_line_prefix = '%m [%p] '		# special values:
					#   %a = application name
					#   %u = user name
					#   %d = database name
					#   %r = remote host and port
					#   %h = remote host
					#   %b = backend type
					#   %p = process ID
					#   %P = process ID of parallel group leader
					#   %t = timestamp without milliseconds
					#   %m = timestamp with milliseconds
					#   %n = timestamp with milliseconds (as a Unix epoch)
					#   %Q = query ID (0 if none or not computed)
					#   %i = command tag
					#   %e = SQL state
					#   %c = session ID
					#   %l = session line number
					#   %s = session start timestamp
					#   %v = virtual transaction ID
					#   %x = transaction ID (0 if none)
					#   %q = stop here in non-session
					#        processes
					#   %% = '%'
					# e.g. '<%u%%%d> '
#log_lock_waits = off			# log lock waits >= deadlock_timeout
#log_recovery_conflict_waits = off	# log standby recovery conflict waits
					# >= deadlock_timeout
#log_parameter_max_length = -1		# when logging statements, limit logged
					# bind-parameter values to N bytes;
					# -1 means print in full, 0 disables
#log_parameter_max_length_on_error = 0	# when logging an error, limit logged
					# bind-parameter values to N bytes;
					# -1 means print in full, 0 disables
#log_statement = 'none'			# none, ddl, mod, all
#log_replication_commands = off
#log_temp_files = -1			# log temporary files equal or larger
					# than the specified size in kilobytes;
					# -1 disables, 0 logs all temp files
#log_timezone = 'GMT'

# - Process Title -

#cluster_name = ''			# added to process titles if nonempty
					# (change requires restart)
#update_process_title = on

#------------------------------------------------------------------------------
# STATISTICS
#------------------------------------------------------------------------------

# - Cumulative Query and Index Statistics -

#track_activities = on
#track_activity_query_size = 1024	# (change requires restart)
#track_counts = on
#track_io_timing = off
#track_wal_io_timing = off
#track_functions = none			# none, pl, all
#stats_fetch_consistency = cache	# cache, none, snapshot

# - Monitoring -

#compute_query_id = auto
#log_statement_stats = off
#log_parser_stats = off
#log_planner_stats = off
#log_executor_stats = off

#------------------------------------------------------------------------------
# AUTOVACUUM
#------------------------------------------------------------------------------

#autovacuum = on			# Enable autovacuum subprocess?  'on'
					# requires track_counts to also be on.
#autovacuum_max_workers = 3		# max number of autovacuum subprocesses
					# (change requires restart)
#autovacuum_naptime = 1min		# time between autovacuum runs
#autovacuum_vacuum_threshold = 50	# min number of row updates before
					# vacuum
#autovacuum_vacuum_insert_threshold = 1000	# min number of row inserts
					# before vacuum; -1 disables insert
					# vacuums
#autovacuum_analyze_threshold = 50	# min number of row updates before
					# analyze
#autovacuum_vacuum_scale_factor = 0.2	# fraction of table size before vacuum
#autovacuum_vacuum_insert_scale_factor = 0.2	# fraction of inserts over table
					# size before insert vacuum
#autovacuum_analyze_scale_factor = 0.1	# fraction of table size before analyze
#autovacuum_freeze_max_age = 200000000	# maximum XID age before forced vacuum
					# (change requires restart)
#autovacuum_multixact_freeze_max_age = 400000000	# maximum multixact age
					# before forced vacuum
					# (change requires restart)
#autovacuum_vacuum_cost_delay = 2ms	# default vacuum cost delay for
					# autovacuum, in milliseconds;
					# -1 means use vacuum_cost_delay
#autovacuum_vacuum_cost_limit = -1	# default vacuum cost limit for
					# autovacuum, -1 means use
					# vacuum_cost_limit

#------------------------------------------------------------------------------
# CLIENT CONNECTION DEFAULTS
#------------------------------------------------------------------------------

# - Statement Behavior -

#client_min_messages = notice		# values in order of decreasing detail:
					#   debug5
					#   debug4
					#   debug3
					#   debug2
					#   debug1
					#   log
					#   notice
					#   warning
					#   error
#search_path = '"$user", public'	# schema names
#row_security = on
#default_table_access_method = 'heap'
#default_tablespace = ''		# a tablespace name, '' uses the default
#default_toast_compression = 'pglz'	# 'pglz' or 'lz4'
#temp_tablespaces = ''			# a list of tablespace names, '' uses
					# only default tablespace
#check_function_bodies = on
#default_transaction_isolation = 'read committed'
#default_transaction_read_only = off
#default_transaction_deferrable = off
#session_replication_role = 'origin'
#statement_timeout = 0			# in milliseconds, 0 is disabled
#lock_timeout = 0			# in milliseconds, 0 is disabled
#idle_in_transaction_session_timeout = 0	# in milliseconds, 0 is disabled
#idle_session_timeout = 0		# in milliseconds, 0 is disabled
#vacuum_freeze_table_age = 150000000
#vacuum_freeze_min_age = 50000000
#vacuum_failsafe_age = 1600000000
#vacuum_multixact_freeze_table_age = 150000000
#vacuum_multixact_freeze_min_age = 5000000
#vacuum_multixact_failsafe_age = 1600000000
#bytea_output = 'hex'			# hex, escape
#xmlbinary = 'base64'
#xmloption = 'content'
#gin_pending_list_limit = 4MB
#createrole_self_grant = ''		# set and/or inherit
#event_triggers = on

# - Locale and Formatting -

#datestyle = 'iso, mdy'
#intervalstyle = 'postgres'
#timezone = 'GMT'
#timezone_abbreviations = 'Default'     # Select the set of available time zone
					# abbreviations.  Currently, there are
					#   Default
					#   Australia (historical usage)
					#   India
					# You can create your own file in
					# share/timezonesets/.
#extra_float_digits = 1			# min -15, max 3; any value >0 actually
					# selects precise output mode
#client_encoding = sql_ascii		# actually, defaults to database
					# encoding

# These settings are initialized by initdb, but they can be changed.
#lc_messages = 'C'			# locale for system error message
					# strings
#lc_monetary = 'C'			# locale for monetary formatting
#lc_numeric = 'C'			# locale for number formatting
#lc_time = 'C'				# locale for time formatting

#icu_validation_level = warning		# report ICU locale validation
					# errors at the given level

# default configuration for text search
#default_text_search_config = 'pg_catalog.simple'

# - Shared Library Preloading -

#local_preload_libraries = ''
#session_preload_libraries = ''
#shared_preload_libraries = ''	# (change requires restart)
#jit_provider = 'llvmjit'		# JIT library to use

# - Other Defaults -

#dynamic_library_path = '$libdir'
#gin_fuzzy_search_limit = 0

#------------------------------------------------------------------------------
# LOCK MANAGEMENT
#------------------------------------------------------------------------------

#deadlock_timeout = 1s
#max_locks_per_transaction = 64		# min 10
					# (change requires restart)
#max_pred_locks_per_transaction = 64	# min 10
					# (change requires restart)
#max_pred_locks_per_relation = -2	# negative values mean
					# (max_pred_locks_per_transaction
					#  / -max_pred_locks_per_relation) - 1
#max_pred_locks_per_page = 2            # min 0

#------------------------------------------------------------------------------
# VERSION AND PLATFORM COMPATIBILITY
#------------------------------------------------------------------------------

# - Previous PostgreSQL Versions -

#array_nulls = on
#backslash_quote = safe_encoding	# on, off, or safe_encoding
#escape_string_warning = on
#lo_compat_privileges = off
#quote_all_identifiers = off
#standard_conforming_strings = on
#synchronize_seqscans = on

# - Other Platforms and Clients -

#transform_null_equals = off

#------------------------------------------------------------------------------
# ERROR HANDLING
#------------------------------------------------------------------------------

#exit_on_error = off			# terminate session on any error?
#restart_after_crash = on		# reinitialize after backend crash?
#data_sync_retry = off			# retry or panic on failure to fsync
					# data?
					# (change requires restart)
#recovery_init_sync_method = fsync	# fsync, syncfs (Linux 5.8+)

#------------------------------------------------------------------------------
# CONFIG FILE INCLUDES
#------------------------------------------------------------------------------

# These options allow settings to be loaded from files other than the
# default postgresql.conf.  Note that these are directives, not variable
# assignments, so they can usefully be given more than once.

#include_dir = '...'			# include files ending in '.conf' from
					# a directory, e.g., 'conf.d'
#include_if_exists = '...'		# include file only if it exists
#include = '...'			# include file

#------------------------------------------------------------------------------
# CUSTOMIZED OPTIONS
#------------------------------------------------------------------------------

# Add settings for extensions here
`

const pgConfigCustom = `
include 'postgresql-common.conf'

archive_command = 'envdir "/run/etc/wal-g.d/env" wal-g wal-push "%p"'
archive_mode = 'on'
archive_timeout = '1800s'
autovacuum = 'on'
autovacuum_analyze_scale_factor = '0.05'
autovacuum_max_workers = '5'
autovacuum_naptime = '15s'
autovacuum_vacuum_cost_delay = '2ms'
autovacuum_vacuum_cost_limit = '1800'
autovacuum_vacuum_scale_factor = '0.1'
checkpoint_timeout = '30min'
cluster_name = 'resources-canary-k8s-01'
default_statistics_target = '500'
effective_cache_size = '119GB'
effective_io_concurrency = '200'
fsync = 'on'
hot_standby = 'on'
hot_standby_feedback = 'on'
idle_in_transaction_session_timeout = '15min'
idle_session_timeout = '24h'
listen_addresses = '*'
log_autovacuum_min_duration = '5s'
log_checkpoints = 'on'
log_connections = 'on'
log_directory = '../pg_log'
log_disconnections = 'off'
log_file_mode = '0644'
log_line_prefix = '%m [%p] %q%a %u@%d %r '
log_lock_waits = 'on'
log_min_duration_sample = '500ms'
log_rotation_age = '1d'
log_rotation_size = '512MB'
log_statement = 'ddl'
log_statement_sample_rate = '0.05'
logging_collector = 'on'
maintenance_work_mem = '2048MB'
max_connections = '4000'
max_locks_per_transaction = '64'
max_parallel_workers = '14'
max_prepared_transactions = '0'
max_replication_slots = '999'
max_wal_senders = '999'
max_wal_size = '25600MB'
max_worker_processes = '14'
password_encryption = 'scram-sha-256'
pg_stat_statements.max = '10000'
pg_stat_statements.track = 'all'
pg_stat_statements.track_utility = 'off'
port = '5432'
random_page_cost = '1.1'
seq_page_cost = '1.0'
shared_buffers = '6912MB'
shared_preload_libraries = 'pg_stat_statements,uuid-ossp,hstore,pg_stat_kcache'
ssl = 'on'
ssl_ca_file = '/run/certs/ca-crt.pem'
ssl_cert_file = '/run/certs/server.crt'
ssl_ciphers = 'HIGH:!RC4:!MD5:!3DES:!aNULL'
ssl_key_file = '/run/certs/server.key'
ssl_min_protocol_version = 'TLSv1.2'
statement_timeout = '30s'
tcp_keepalives_idle = '900'
tcp_keepalives_interval = '100'
track_activities = 'on'
track_activity_query_size = '4096'
track_commit_timestamp = 'off'
track_functions = 'all'
track_io_timing = 'on'
wal_buffers = '16MB'
wal_compression = 'on'
wal_keep_size = '128MB'
wal_level = 'logical'
wal_log_hints = 'on'
hba_file = '/home/postgres/pgdata/pgroot/data/pg_hba.conf'
ident_file = '/home/postgres/pgdata/pgroot/data/pg_ident.conf'
`

const cassandraConfigSample = `
# Cassandra storage config YAML

# NOTE:
#   See http://wiki.apache.org/cassandra/StorageConfiguration for
#   full explanations of configuration directives
# /NOTE

# The name of the cluster. This is mainly used to prevent machines in
# one logical cluster from joining another.
cluster_name: contexts-2

# This defines the number of tokens randomly assigned to this node on the ring
# The more tokens, relative to other nodes, the larger the proportion of data
# that this node will store. You probably want all nodes to have the same number
# of tokens assuming they have equal hardware capability.
#
# If you leave this unspecified, Cassandra will use the default of 1 token for legacy compatibility,
# and will use the initial_token as described below.
#
# Specifying initial_token will override this setting on the node's initial start,
# on subsequent starts, this setting will apply even if initial token is set.
#
# If you already have a cluster with 1 token per node, and wish to migrate to
# multiple tokens per node, see http://wiki.apache.org/cassandra/Operations
num_tokens: 256

# When adding a vnode to an existing cluster or setting up nodes in a new datacenter,
# set to the target replication factor (RF) of keyspaces in the datacenter. Triggers
# algorithmic allocation for the RF and num_tokens for this node. The allocation algorithm
# attempts to choose tokens in a way that optimizes replicated load over the nodes in the
# datacenter for the specified RF. The load assigned to each node is close to proportional
# to the number of vnodes.
# As of cassandra-3.11.4 there is no reference to this key in open source version so it must be
# DSE-only. Don't try to use it. Use allocate_tokens_for_keyspace instead.
# allocate_tokens_for_local_replication_factor: ''

# Triggers automatic allocation of num_tokens tokens for this node. The allocation
# algorithm attempts to choose tokens in a way that optimizes replicated load over
# the nodes in the datacenter for the replication strategy used by the specified
# keyspace.
#
# The load assigned to each node will be close to proportional to its number of
# vnodes.
#
# Only supported with the Murmur3Partitioner.
# allocate_tokens_for_keyspace: KEYSPACE

# initial_token allows you to specify tokens manually.  While you can use # it with
# vnodes (num_tokens > 1, above) -- in which case you should provide a
# comma-separated list -- it's primarily used when adding nodes # to legacy clusters
# that do not have vnodes enabled.
# initial_token:

# See http://wiki.apache.org/cassandra/HintedHandoff
# May either be "true" or "false" to enable globally
hinted_handoff_enabled: true
# When hinted_handoff_enabled is true, a black list of data centers that will not
# perform hinted handoff
#hinted_handoff_disabled_datacenters:
#    - DC1
#    - DC2
# this defines the maximum amount of time a dead host will have hints
# generated.  After it has been dead this long, new hints for it will not be
# created until it has been seen alive and gone down again.
max_hint_window_in_ms: 10800000 # 3 hours

# Maximum throttle in KBs per second, per delivery thread.  This will be
# reduced proportionally to the number of nodes in the cluster.  (If there
# are two nodes in the cluster, each delivery thread will use the maximum
# rate; if there are three, each will throttle to half of the maximum,
# since we expect two nodes to be delivering hints simultaneously.)
hinted_handoff_throttle_in_kb: 1024

# Number of threads with which to deliver hints;
# Consider increasing this number when you have multi-dc deployments, since
# cross-dc handoff tends to be slower
max_hints_delivery_threads: 2

# Directory where Cassandra should store hints.
# If not set, the default directory is $CASSANDRA_HOME/data/hints.
# hints_directory: /var/lib/cassandra/hints

# How often hints should be flushed from the internal buffers to disk.
# Will *not* trigger fsync.
hints_flush_period_in_ms: 10000

# Maximum size for a single hints file, in megabytes.
max_hints_file_size_in_mb: 128

# Compression to apply to the hint files. If omitted, hints files
# will be written uncompressed. LZ4, Snappy, and Deflate compressors
# are supported.
#hints_compression:
#   - class_name: LZ4Compressor
#     parameters:
#         -

# Maximum throttle in KBs per second, total. This will be
# reduced proportionally to the number of nodes in the cluster.
batchlog_replay_throttle_in_kb: 1024

# Authentication backend, implementing IAuthenticator; used to identify users
# Out of the box, Cassandra provides org.apache.cassandra.auth.{AllowAllAuthenticator,
# PasswordAuthenticator}.
#
# - AllowAllAuthenticator performs no checks - set it to disable authentication.
# - PasswordAuthenticator relies on username/password pairs to authenticate
#   users. It keeps usernames and hashed passwords in system_auth.roles table.
#   Please increase system_auth keyspace replication factor if you use this authenticator.
#   If using PasswordAuthenticator, CassandraRoleManager must also be used (see below)
authenticator: AllowAllAuthenticator

# Authorization backend, implementing IAuthorizer; used to limit access/provide permissions
# Out of the box, Cassandra provides org.apache.cassandra.auth.{AllowAllAuthorizer,
# CassandraAuthorizer}.
#
# - AllowAllAuthorizer allows any action to any user - set it to disable authorization.
# - CassandraAuthorizer stores permissions in system_auth.role_permissions table. Please
#   increase system_auth keyspace replication factor if you use this authorizer.
authorizer: AllowAllAuthorizer


# Part of the Authentication & Authorization backend, implementing IRoleManager; used
# to maintain grants and memberships between roles.
# Out of the box, Cassandra provides org.apache.cassandra.auth.CassandraRoleManager,
# which stores role information in the system_auth keyspace. Most functions of the
# IRoleManager require an authenticated login, so unless the configured IAuthenticator
# actually implements authentication, most of this functionality will be unavailable.
#
# - CassandraRoleManager stores role data in the system_auth keyspace. Please
#   increase system_auth keyspace replication factor if you use this role manager.
role_manager: CassandraRoleManager

# Validity period for roles cache (fetching permissions can be an
# expensive operation depending on the authorizer). Granted roles are cached for
# authenticated sessions in AuthenticatedUser and after the period specified
# here, become eligible for (async) reload.
# Defaults to 2000, set to 0 to disable.
# Will be disabled automatically for AllowAllAuthenticator.
roles_validity_in_ms: 2000

# Refresh interval for roles cache (if enabled).
# After this interval, cache entries become eligible for refresh. Upon next
# access, an async reload is scheduled and the old value returned until it
# completes. If roles_validity_in_ms is non-zero, then this must be
# also.
# Defaults to the same value as roles_validity_in_ms.
# roles_update_interval_in_ms: 1000

# Validity period for permissions cache (fetching permissions can be an
# expensive operation depending on the authorizer, CassandraAuthorizer is
# one example). Defaults to 2000, set to 0 to disable.
# Will be disabled automatically for AllowAllAuthorizer.
permissions_validity_in_ms: 2000

# Refresh interval for permissions cache (if enabled).
# After this interval, cache entries become eligible for refresh. Upon next
# access, an async reload is scheduled and the old value returned until it
# completes. If permissions_validity_in_ms is non-zero, then this must be
# also.
# Defaults to the same value as permissions_validity_in_ms.
# permissions_update_interval_in_ms: 1000

# The partitioner is responsible for distributing groups of rows (by
# partition key) across nodes in the cluster.  You should leave this
# alone for new clusters.  The partitioner can NOT be changed without
# reloading all data, so when upgrading you should set this to the
# same partitioner you were already using.
#
# Besides Murmur3Partitioner, partitioners included for backwards
# compatibility include RandomPartitioner, ByteOrderedPartitioner, and
# OrderPreservingPartitioner.
#
partitioner: org.apache.cassandra.dht.Murmur3Partitioner

# Directories where Cassandra should store data on disk.  Cassandra
# will spread data evenly across them, subject to the granularity of
# the configured compaction strategy.
# If not set, the default directory is $CASSANDRA_HOME/data/data.
# data_file_directories:
#     - /var/lib/cassandra/data

# commit log.  when running on magnetic HDD, this should be a
# separate spindle than the data directories.
# If not set, the default directory is $CASSANDRA_HOME/data/commitlog.
# commitlog_directory: /var/lib/cassandra/commitlog

# policy for data disk failures:
# die: shut down gossip and client transports and kill the JVM for any fs errors or
#      single-sstable errors, so the node can be replaced.
# stop_paranoid: shut down gossip and client transports even for single-sstable errors,
#                kill the JVM for errors during startup.
# stop: shut down gossip and client transports, leaving the node effectively dead, but
#       can still be inspected via JMX, kill the JVM for errors during startup.
# best_effort: stop using the failed disk and respond to requests based on
#              remaining available sstables.  This means you WILL see obsolete
#              data at CL.ONE!
# ignore: ignore fatal errors and let requests fail, as in pre-1.2 Cassandra
disk_failure_policy: stop

# policy for commit disk failures:
# die: shut down gossip and Thrift and kill the JVM, so the node can be replaced.
# stop: shut down gossip and Thrift, leaving the node effectively dead, but
#       can still be inspected via JMX.
# stop_commit: shutdown the commit log, letting writes collect but
#              continuing to service reads, as in pre-2.0.5 Cassandra
# ignore: ignore fatal errors and let the batches fail
commit_failure_policy: stop

# Maximum size of the key cache in memory.
#
# Each key cache hit saves 1 seek and each row cache hit saves 2 seeks at the
# minimum, sometimes more. The key cache is fairly tiny for the amount of
# time it saves, so it's worthwhile to use it at large numbers.
# The row cache saves even more time, but must contain the entire row,
# so it is extremely space-intensive. It's best to only use the
# row cache if you have hot rows or static rows.
#
# NOTE: if you reduce the size, you may not get you hottest keys loaded on startup.
#
# Default value is empty to make it "auto" (min(5% of Heap (in MB), 100MB)). Set to 0 to disable key cache.
key_cache_size_in_mb: 0

# Duration in seconds after which Cassandra should
# save the key cache. Caches are saved to saved_caches_directory as
# specified in this configuration file.
#
# Saved caches greatly improve cold-start speeds, and is relatively cheap in
# terms of I/O for the key cache. Row cache saving is much more expensive and
# has limited use.
#
# Default is 14400 or 4 hours.
key_cache_save_period: 3600

# Number of keys from the key cache to save
# Disabled by default, meaning all keys are going to be saved
# key_cache_keys_to_save: 100

# Row cache implementation class name.
# Available implementations:
#   org.apache.cassandra.cache.OHCProvider                Fully off-heap row cache implementation (default).
#   org.apache.cassandra.cache.SerializingCacheProvider   This is the row cache implementation availabile
#                                                         in previous releases of Cassandra.
# row_cache_class_name: org.apache.cassandra.cache.OHCProvider

# Maximum size of the row cache in memory.
# Please note that OHC cache implementation requires some additional off-heap memory to manage
# the map structures and some in-flight memory during operations before/after cache entries can be
# accounted against the cache capacity. This overhead is usually small compared to the whole capacity.
# Do not specify more memory that the system can afford in the worst usual situation and leave some
# headroom for OS block level cache. Do never allow your system to swap.
#
# Default value is 0, to disable row caching.
row_cache_size_in_mb: 0

# Duration in seconds after which Cassandra should save the row cache.
# Caches are saved to saved_caches_directory as specified in this configuration file.
#
# Saved caches greatly improve cold-start speeds, and is relatively cheap in
# terms of I/O for the key cache. Row cache saving is much more expensive and
# has limited use.
#
# Default is 0 to disable saving the row cache.
row_cache_save_period: 0

# Number of keys from the row cache to save.
# Specify 0 (which is the default), meaning all keys are going to be saved
# row_cache_keys_to_save: 100

# Maximum size of the counter cache in memory.
#
# Counter cache helps to reduce counter locks' contention for hot counter cells.
# In case of RF = 1 a counter cache hit will cause Cassandra to skip the read before
# write entirely. With RF > 1 a counter cache hit will still help to reduce the duration
# of the lock hold, helping with hot counter cell updates, but will not allow skipping
# the read entirely. Only the local (clock, count) tuple of a counter cell is kept
# in memory, not the whole counter, so it's relatively cheap.
#
# NOTE: if you reduce the size, you may not get you hottest keys loaded on startup.
#
# Default value is empty to make it "auto" (min(2.5% of Heap (in MB), 50MB)). Set to 0 to disable counter cache.
# NOTE: if you perform counter deletes and rely on low gcgs, you should disable the counter cache.
counter_cache_size_in_mb:

# Duration in seconds after which Cassandra should
# save the counter cache (keys only). Caches are saved to saved_caches_directory as
# specified in this configuration file.
#
# Default is 7200 or 2 hours.
counter_cache_save_period: 7200

# Number of keys from the counter cache to save
# Disabled by default, meaning all keys are going to be saved
# counter_cache_keys_to_save: 100

# saved caches
# If not set, the default directory is $CASSANDRA_HOME/data/saved_caches.
# saved_caches_directory: /var/lib/cassandra/saved_caches

# commitlog_sync may be either "periodic" or "batch."
#
# When in batch mode, Cassandra won't ack writes until the commit log
# has been fsynced to disk.  It will wait
# commitlog_sync_batch_window_in_ms milliseconds between fsyncs.
# This window should be kept short because the writer threads will
# be unable to do extra work while waiting.  (You may need to increase
# concurrent_writes for the same reason.)
#
# commitlog_sync: batch
# commitlog_sync_batch_window_in_ms: 2
#
# the other option is "periodic" where writes may be acked immediately
# and the CommitLog is simply synced every commitlog_sync_period_in_ms
# milliseconds.
commitlog_sync: periodic
commitlog_sync_period_in_ms: 10000

# The size of the individual commitlog file segments.  A commitlog
# segment may be archived, deleted, or recycled once all the data
# in it (potentially from each columnfamily in the system) has been
# flushed to sstables.
#
# The default size is 32, which is almost always fine, but if you are
# archiving commitlog segments (see commitlog_archiving.properties),
# then you probably want a finer granularity of archiving; 8 or 16 MB
# is reasonable.
# Max mutation size is also configurable via max_mutation_size_in_kb setting in
# cassandra.yaml. The default is half the size commitlog_segment_size_in_mb * 1024.
# This should be positive and less than 2048.
#
# NOTE: If max_mutation_size_in_kb is set explicitly then commitlog_segment_size_in_mb must
# be set to at least twice the size of max_mutation_size_in_kb / 1024
#
commitlog_segment_size_in_mb: 32

# Compression to apply to the commit log. If omitted, the commit log
# will be written uncompressed.  LZ4, Snappy, and Deflate compressors
# are supported.
`

const cassandraLogbackSample = `<configuration scan="true">
  <jmxConfigurator />

  <appender name="STDOUT" class="ch.qos.logback.core.ConsoleAppender">
    <encoder>
      <pattern>%-5level [%thread] %date{ISO8601} %F:%L - %msg%n</pattern>
    </encoder>
  </appender>

  <root level="INFO">
    <appender-ref ref="STDOUT" />
  </root>

  <!-- <logger name="com.thinkaurelius.thrift" level="ERROR"/>  -->
</configuration>`

const mongodConfigSample = `
# mongod.conf

# for documentation of all options, see:
#   http://docs.mongodb.org/manual/reference/configuration-options/

# where to write logging data.
systemLog:
  destination: file
  logAppend: true
  path: /var/log/mongodb/mongod.log

# Where and how to store data.
storage:
  dbPath: /var/lib/mongo

# how the process runs
processManagement:
  timeZoneInfo: /usr/share/zoneinfo

# network interfaces
net:
  port: 27017
  bindIp: 127.0.0.1  # Enter 0.0.0.0,:: to bind to all IPv4 and IPv6 addresses or, alternatively, use the net.bindIpAll setting.

#security:

#operationProfiling:

#replication:

#sharding:

## Enterprise-Only Options

#auditLog:
`<|MERGE_RESOLUTION|>--- conflicted
+++ resolved
@@ -60,11 +60,7 @@
 
 		proc2, err := process.NewProcessWithContext(ctx, int32(proc.Pid))
 		assert.NoError(t, err)
-<<<<<<< HEAD
-		resourceType, ok := getProcResourceType(proc2)
-=======
 		resourceType, ok := GetProcResourceType(proc2)
->>>>>>> c1bc82f0
 		assert.True(t, ok)
 		assert.Equal(t, postgresqlResourceType, resourceType)
 
@@ -74,13 +70,6 @@
 
 		err = proc.Kill()
 		assert.NoError(t, err)
-<<<<<<< HEAD
-
-		res, ok = LoadDBResourceFromPID(context.Background(), int32(proc.Pid))
-		assert.False(t, ok)
-		assert.Nil(t, res)
-=======
->>>>>>> c1bc82f0
 	}
 }
 
