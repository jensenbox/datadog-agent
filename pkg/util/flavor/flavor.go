--- conflicted
+++ resolved
@@ -27,13 +27,10 @@
 	ProcessAgent = "process_agent"
 	// TraceAgent is the Trace Agent flavor
 	TraceAgent = "trace_agent"
-<<<<<<< HEAD
+	// OTelAgent is the OpenTelemetry Collector flavor
+	OTelAgent = "otel_agent"
 	// AgentlessScanner is the Agentless Scanner
 	AgentlessScanner = "agentless_scanner"
-=======
-	// OTelAgent is the OpenTelemetry Collector flavor
-	OTelAgent = "otel_agent"
->>>>>>> 785074ea
 )
 
 var agentFlavors = map[string]string{
