--- conflicted
+++ resolved
@@ -209,17 +209,11 @@
 	m := conn.Monotonic
 	assert.Equal(t, 10*clientMessageSize, int(m.SentBytes))
 	assert.Equal(t, 10*serverMessageSize, int(m.RecvBytes))
-<<<<<<< HEAD
-	assert.Equal(t, addrPort(server.address), int(conn.DPort))
-=======
-	assert.Equal(t, os.Getpid(), int(conn.Pid))
-	assert.Equal(t, addrPort(server.Address()), int(conn.DPort))
->>>>>>> 6cdd9400
-	assert.Equal(t, network.OUTGOING, conn.Direction)
-	assert.True(t, conn.IntraHost)
 	if !cfg.EnableEbpfless {
 		assert.Equal(t, os.Getpid(), int(conn.Pid))
 	}
+	assert.Equal(t, addrPort(server.Address()), int(conn.DPort))
+	assert.Equal(t, network.OUTGOING, conn.Direction)
 }
 
 func (s *TracerSuite) TestTCPShortLived() {
@@ -1148,7 +1142,6 @@
 	bytesSent, err := conn.Write(message)
 	require.NoError(t, err)
 
-<<<<<<< HEAD
 	var outgoing []network.ConnectionStats
 	require.Eventually(t, func() bool {
 		connections := getConnections(t, tr)
@@ -1158,12 +1151,6 @@
 
 		return len(outgoing) == 1
 	}, 3*time.Second, 100*time.Millisecond, "failed to find connection")
-=======
-	connections := getConnections(t, tr)
-	outgoing := network.FilterConnections(connections, func(cs network.ConnectionStats) bool {
-		return cs.DPort == uint16(remotePort)
-	})
->>>>>>> 6cdd9400
 
 	require.Len(t, outgoing, 1)
 	assert.Equal(t, remoteAddr.IP.String(), outgoing[0].Dest.String())
