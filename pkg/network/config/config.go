// Unless explicitly stated otherwise all files in this repository are licensed
// under the Apache License Version 2.0.
// This product includes software developed at Datadog (https://www.datadoghq.com/).
// Copyright 2016-present Datadog, Inc.

// Package config implements network tracing configuration
package config

import (
	"strings"
	"time"

	cebpf "github.com/cilium/ebpf"
	"github.com/cilium/ebpf/features"

	sysconfig "github.com/DataDog/datadog-agent/cmd/system-probe/config"
	pkgconfigsetup "github.com/DataDog/datadog-agent/pkg/config/setup"
	"github.com/DataDog/datadog-agent/pkg/ebpf"
	"github.com/DataDog/datadog-agent/pkg/util/log"
)

const (
	spNS  = "system_probe_config"
	netNS = "network_config"
	smNS  = "service_monitoring_config"
	evNS  = "event_monitoring_config"

	defaultUDPTimeoutSeconds       = 30
	defaultUDPStreamTimeoutSeconds = 120
)

// Config stores all flags used by the network eBPF tracer
type Config struct {
	ebpf.Config

	// NPMEnabled is whether the network performance monitoring feature is explicitly enabled or not
	NPMEnabled bool

	// ServiceMonitoringEnabled is whether the service monitoring feature is enabled or not
	ServiceMonitoringEnabled bool

	// CollectTCPv4Conns specifies whether the tracer should collect traffic statistics for TCPv4 connections
	CollectTCPv4Conns bool

	// CollectTCPv6Conns specifies whether the tracer should collect traffic statistics for TCPv6 connections
	CollectTCPv6Conns bool

	// CollectUDPv4Conns specifies whether the tracer should collect traffic statistics for UDPv4 connections
	CollectUDPv4Conns bool

	// CollectUDPv6Conns specifies whether the tracer should collect traffic statistics for UDPv6 connections
	CollectUDPv6Conns bool

	// CollectLocalDNS specifies whether the tracer should capture traffic for local DNS calls
	CollectLocalDNS bool

	// DNSInspection specifies whether the tracer should enhance connection data with domain names by inspecting DNS traffic
	// Notice this does *not* depend on CollectLocalDNS
	DNSInspection bool

	// CollectDNSStats specifies whether the tracer should enhance connection data with relevant DNS stats
	// It is relevant *only* when DNSInspection is enabled.
	CollectDNSStats bool

	// CollectDNSDomains specifies whether collected DNS stats would be scoped by domain
	// It is relevant *only* when DNSInspection and CollectDNSStats is enabled.
	CollectDNSDomains bool

	// DNSTimeout determines the length of time to wait before considering a DNS Query to have timed out
	DNSTimeout time.Duration

	// MaxDNSStats determines the number of separate DNS Stats objects DNSStatkeeper can have at any given time
	// These stats objects get flushed on every client request (default 30s check interval)
	MaxDNSStats int

	// EnableHTTPMonitoring specifies whether the tracer should monitor HTTP traffic
	EnableHTTPMonitoring bool

	// EnableHTTP2Monitoring specifies whether the tracer should monitor HTTP2 traffic
	EnableHTTP2Monitoring bool

	// EnableKafkaMonitoring specifies whether the tracer should monitor Kafka traffic
	EnableKafkaMonitoring bool

	// EnablePostgresMonitoring specifies whether the tracer should monitor Postgres traffic.
	EnablePostgresMonitoring bool

	// EnableRedisMonitoring specifies whether the tracer should monitor Redis traffic.
	EnableRedisMonitoring bool

	// EnableNativeTLSMonitoring specifies whether the USM should monitor HTTPS traffic via native libraries.
	// Supported libraries: OpenSSL, GnuTLS, LibCrypto.
	EnableNativeTLSMonitoring bool

	// EnableIstioMonitoring specifies whether USM should monitor Istio traffic
	EnableIstioMonitoring bool

	// EnvoyPath specifies the envoy path to be used for Istio monitoring
	EnvoyPath string

	// EnableNodeJSMonitoring specifies whether USM should monitor NodeJS TLS traffic
	EnableNodeJSMonitoring bool

	// EnableGoTLSSupport specifies whether the tracer should monitor HTTPS
	// traffic done through Go's standard library's TLS implementation
	EnableGoTLSSupport bool

	// GoTLSExcludeSelf specifies whether USM's GoTLS module should avoid
	// hooking the system-probe test binary. Defaults to true.
	GoTLSExcludeSelf bool

	// MaxTrackedHTTPConnections max number of http(s) flows that will be concurrently tracked.
	// value is currently Windows only
	MaxTrackedHTTPConnections int64

	// HTTPNotificationThreshold is the number of connections to hold in the kernel before signalling
	// to be retrieved.  Currently Windows only
	HTTPNotificationThreshold int64

	// HTTPMaxRequestFragment is the size of the HTTP path buffer to be retrieved.
	// Currently Windows only
	HTTPMaxRequestFragment int64

	// UDPConnTimeout determines the length of traffic inactivity between two
	// (IP, port)-pairs before declaring a UDP connection as inactive. This is
	// set to /proc/sys/net/netfilter/nf_conntrack_udp_timeout on Linux by
	// default.
	UDPConnTimeout time.Duration

	// UDPStreamTimeout is the timeout for udp streams. This is set to
	// /proc/sys/net/netfilter/nf_conntrack_udp_timeout_stream on Linux by
	// default.
	UDPStreamTimeout time.Duration

	// TCPConnTimeout is like UDPConnTimeout, but for TCP connections. TCP connections are cleared when
	// the BPF module receives a tcp_close call, but TCP connections also age out to catch cases where
	// tcp_close is not intercepted for some reason.
	TCPConnTimeout time.Duration

	// MaxTrackedConnections specifies the maximum number of connections we can track. This determines the size of the eBPF Maps
	MaxTrackedConnections uint32

	// MaxClosedConnectionsBuffered represents the maximum number of closed connections we'll buffer in memory. These closed connections
	// get flushed on every client request (default 30s check interval)
	MaxClosedConnectionsBuffered uint32

	// MaxFailedConnectionsBuffered represents the maximum number of failed connections we'll buffer in memory. These connections will be
	// removed from memory as they are matched to closed connections
	MaxFailedConnectionsBuffered uint32

	// ClosedConnectionFlushThreshold represents the number of closed connections stored before signalling
	// the agent to flush the connections.  This value only valid on Windows
	ClosedConnectionFlushThreshold int

	// MaxDNSStatsBuffered represents the maximum number of DNS stats we'll buffer in memory. These stats
	// get flushed on every client request (default 30s check interval)
	MaxDNSStatsBuffered int

	// MaxUSMConcurrentRequests represents the maximum number of requests (for a single protocol)
	// that can happen concurrently at a given point in time. This parameter is used for sizing our eBPF maps.
	MaxUSMConcurrentRequests uint32

	// MaxHTTPStatsBuffered represents the maximum number of HTTP stats we'll buffer in memory. These stats
	// get flushed on every client request (default 30s check interval)
	MaxHTTPStatsBuffered int

	// MaxKafkaStatsBuffered represents the maximum number of Kafka stats we'll buffer in memory. These stats
	// get flushed on every client request (default 30s check interval)
	MaxKafkaStatsBuffered int

	// MaxPostgresTelemetryBuffer represents the maximum size of the telemetry buffer size for Postgres.
	MaxPostgresTelemetryBuffer int

	// MaxPostgresStatsBuffered represents the maximum number of Postgres stats we'll buffer in memory. These stats
	// get flushed on every client request (default 30s check interval)
	MaxPostgresStatsBuffered int

	// MaxRedisStatsBuffered represents the maximum number of Redis stats we'll buffer in memory. These stats
	// get flushed on every client request (default 30s check interval)
	MaxRedisStatsBuffered int

	// MaxConnectionsStateBuffered represents the maximum number of state objects that we'll store in memory. These state objects store
	// the stats for a connection so we can accurately determine traffic change between client requests.
	MaxConnectionsStateBuffered int

	// ClientStateExpiry specifies the max time a client (e.g. process-agent)'s state will be stored in memory before being evicted.
	ClientStateExpiry time.Duration

	// EnableConntrack enables probing conntrack for network address translation
	EnableConntrack bool

	// IgnoreConntrackInitFailure will ignore any conntrack initialization failiures during system-probe load. If this is set to false, system-probe
	// will fail to start if there is a conntrack initialization failure.
	IgnoreConntrackInitFailure bool

	// ConntrackMaxStateSize specifies the maximum number of connections with NAT we can track
	ConntrackMaxStateSize int

	// ConntrackRateLimit specifies the maximum number of netlink messages *per second* that can be processed
	// Setting it to -1 disables the limit and can result in a high CPU usage.
	ConntrackRateLimit int

	// ConntrackRateLimitInterval specifies the interval at which the rate limiter is updated
	ConntrackRateLimitInterval time.Duration

	// ConntrackInitTimeout specifies how long we wait for conntrack to initialize before failing
	ConntrackInitTimeout time.Duration

	// EnableConntrackAllNamespaces enables network address translation via netlink for all namespaces that are peers of the root namespace.
	// default is true
	EnableConntrackAllNamespaces bool

	// EnableEbpfConntracker enables the ebpf based network conntracker. Used only for testing at the moment
	EnableEbpfConntracker bool

	// ClosedChannelSize specifies the size for closed channel for the tracer
	ClosedChannelSize int

	// ExcludedSourceConnections is a map of source connections to blacklist
	ExcludedSourceConnections map[string][]string

	// ExcludedDestinationConnections is a map of destination connections to blacklist
	ExcludedDestinationConnections map[string][]string

	// OffsetGuessThreshold is the size of the byte threshold we will iterate over when guessing offsets
	OffsetGuessThreshold uint64

	// EnableMonotonicCount (Windows only) determines if we will calculate send/recv bytes of connections with headers and retransmits
	EnableMonotonicCount bool

	// EnableGatewayLookup enables looking up gateway information for connection destinations
	EnableGatewayLookup bool

	// RecordedQueryTypes enables specific DNS query types to be recorded
	RecordedQueryTypes []string

	// HTTP replace rules
	HTTPReplaceRules []*ReplaceRule

	// EnableProcessEventMonitoring enables consuming CWS process monitoring events from the runtime security module
	EnableProcessEventMonitoring bool

	// MaxProcessesTracked is the maximum number of processes whose information is stored in the network module
	MaxProcessesTracked int

	// EnableRootNetNs disables using the network namespace of the root process (1)
	// for things like creating netlink sockets for conntrack updates, etc.
	EnableRootNetNs bool

	// HTTP2DynamicTableMapCleanerInterval is the interval to run the cleaner function.
	HTTP2DynamicTableMapCleanerInterval time.Duration

	// HTTPMapCleanerInterval is the interval to run the cleaner function.
	HTTPMapCleanerInterval time.Duration

	// HTTPIdleConnectionTTL is the time an idle connection counted as "inactive" and should be deleted.
	HTTPIdleConnectionTTL time.Duration

	// ProtocolClassificationEnabled specifies whether the tracer should enhance connection data with protocols names by
	// classifying the L7 protocols being used.
	ProtocolClassificationEnabled bool

	// TCPFailedConnectionsEnabled specifies whether the tracer will track & report TCP error codes
	TCPFailedConnectionsEnabled bool

	// EnableNPMConnectionRollup enables aggregating connections by rolling up ephemeral ports
	EnableNPMConnectionRollup bool

	// EnableUSMQuantization enables endpoint quantization for USM programs
	EnableUSMQuantization bool

	// NPMRingbuffersEnabled specifies whether ringbuffers are enabled or not
	NPMRingbuffersEnabled bool

	// EnableUSMConnectionRollup enables the aggregation of connection data belonging to a same (client, server) pair
	EnableUSMConnectionRollup bool

	// EnableUSMRingBuffers enables the use of eBPF Ring Buffer types on
	// supported kernels.
	// Defaults to true. Setting this to false on a Kernel that supports ring
	// buffers (>=5.8) will result in forcing the use of Perf Maps instead.
	EnableUSMRingBuffers bool

	EnableEbpfless bool

	// EnableUSMEventStream enables USM to use the event stream instead
	// of netlink for receiving process events.
	EnableUSMEventStream bool
}

func join(pieces ...string) string {
	return strings.Join(pieces, ".")
}

// New creates a config for the network tracer
func New() *Config {
	cfg := pkgconfigsetup.SystemProbe()
	sysconfig.Adjust(cfg)

	c := &Config{
		Config: *ebpf.NewConfig(),

		NPMEnabled:               cfg.GetBool(join(netNS, "enabled")),
		ServiceMonitoringEnabled: cfg.GetBool(join(smNS, "enabled")),

		CollectTCPv4Conns: cfg.GetBool(join(netNS, "collect_tcp_v4")),
		CollectTCPv6Conns: cfg.GetBool(join(netNS, "collect_tcp_v6")),
		TCPConnTimeout:    2 * time.Minute,

		CollectUDPv4Conns: cfg.GetBool(join(netNS, "collect_udp_v4")),
		CollectUDPv6Conns: cfg.GetBool(join(netNS, "collect_udp_v6")),
		UDPConnTimeout:    defaultUDPTimeoutSeconds * time.Second,
		UDPStreamTimeout:  defaultUDPStreamTimeoutSeconds * time.Second,

		OffsetGuessThreshold:           uint64(cfg.GetInt64(join(spNS, "offset_guess_threshold"))),
		ExcludedSourceConnections:      cfg.GetStringMapStringSlice(join(spNS, "source_excludes")),
		ExcludedDestinationConnections: cfg.GetStringMapStringSlice(join(spNS, "dest_excludes")),

		TCPFailedConnectionsEnabled:    cfg.GetBool(join(netNS, "enable_tcp_failed_connections")),
		MaxTrackedConnections:          uint32(cfg.GetInt64(join(spNS, "max_tracked_connections"))),
		MaxClosedConnectionsBuffered:   uint32(cfg.GetInt64(join(spNS, "max_closed_connections_buffered"))),
		MaxFailedConnectionsBuffered:   uint32(cfg.GetInt64(join(netNS, "max_failed_connections_buffered"))),
		ClosedConnectionFlushThreshold: cfg.GetInt(join(spNS, "closed_connection_flush_threshold")),
		ClosedChannelSize:              cfg.GetInt(join(spNS, "closed_channel_size")),
		MaxConnectionsStateBuffered:    cfg.GetInt(join(spNS, "max_connection_state_buffered")),
		ClientStateExpiry:              2 * time.Minute,

		DNSInspection:       !cfg.GetBool(join(spNS, "disable_dns_inspection")),
		CollectDNSStats:     cfg.GetBool(join(spNS, "collect_dns_stats")),
		CollectLocalDNS:     cfg.GetBool(join(spNS, "collect_local_dns")),
		CollectDNSDomains:   cfg.GetBool(join(spNS, "collect_dns_domains")),
		MaxDNSStats:         cfg.GetInt(join(spNS, "max_dns_stats")),
		MaxDNSStatsBuffered: 75000,
		DNSTimeout:          time.Duration(cfg.GetInt(join(spNS, "dns_timeout_in_s"))) * time.Second,

		ProtocolClassificationEnabled: cfg.GetBool(join(netNS, "enable_protocol_classification")),

		NPMRingbuffersEnabled: cfg.GetBool(join(netNS, "enable_ringbuffers")),

		EnableHTTPMonitoring:       cfg.GetBool(join(smNS, "enable_http_monitoring")),
		EnableHTTP2Monitoring:      cfg.GetBool(join(smNS, "enable_http2_monitoring")),
		EnableKafkaMonitoring:      cfg.GetBool(join(smNS, "enable_kafka_monitoring")),
		EnablePostgresMonitoring:   cfg.GetBool(join(smNS, "enable_postgres_monitoring")),
		EnableRedisMonitoring:      cfg.GetBool(join(smNS, "enable_redis_monitoring")),
		EnableNativeTLSMonitoring:  cfg.GetBool(join(smNS, "tls", "native", "enabled")),
		EnableIstioMonitoring:      cfg.GetBool(join(smNS, "tls", "istio", "enabled")),
		EnvoyPath:                  cfg.GetString(join(smNS, "tls", "istio", "envoy_path")),
		EnableNodeJSMonitoring:     cfg.GetBool(join(smNS, "tls", "nodejs", "enabled")),
		MaxUSMConcurrentRequests:   uint32(cfg.GetInt(join(smNS, "max_concurrent_requests"))),
		MaxHTTPStatsBuffered:       cfg.GetInt(join(smNS, "max_http_stats_buffered")),
		MaxKafkaStatsBuffered:      cfg.GetInt(join(smNS, "max_kafka_stats_buffered")),
		MaxPostgresStatsBuffered:   cfg.GetInt(join(smNS, "max_postgres_stats_buffered")),
		MaxPostgresTelemetryBuffer: cfg.GetInt(join(smNS, "max_postgres_telemetry_buffer")),
		MaxRedisStatsBuffered:      cfg.GetInt(join(smNS, "max_redis_stats_buffered")),

		MaxTrackedHTTPConnections: cfg.GetInt64(join(smNS, "max_tracked_http_connections")),
		HTTPNotificationThreshold: cfg.GetInt64(join(smNS, "http_notification_threshold")),
		HTTPMaxRequestFragment:    cfg.GetInt64(join(smNS, "http_max_request_fragment")),

		EnableConntrack:              cfg.GetBool(join(spNS, "enable_conntrack")),
		ConntrackMaxStateSize:        cfg.GetInt(join(spNS, "conntrack_max_state_size")),
		ConntrackRateLimit:           cfg.GetInt(join(spNS, "conntrack_rate_limit")),
		ConntrackRateLimitInterval:   3 * time.Second,
		EnableConntrackAllNamespaces: cfg.GetBool(join(spNS, "enable_conntrack_all_namespaces")),
		IgnoreConntrackInitFailure:   cfg.GetBool(join(netNS, "ignore_conntrack_init_failure")),
		ConntrackInitTimeout:         cfg.GetDuration(join(netNS, "conntrack_init_timeout")),
		EnableEbpfConntracker:        cfg.GetBool(join(netNS, "enable_ebpf_conntracker")),

		EnableGatewayLookup: cfg.GetBool(join(netNS, "enable_gateway_lookup")),

		EnableMonotonicCount: cfg.GetBool(join(spNS, "windows.enable_monotonic_count")),

		RecordedQueryTypes: cfg.GetStringSlice(join(netNS, "dns_recorded_query_types")),

		EnableProcessEventMonitoring: cfg.GetBool(join(evNS, "network_process", "enabled")),
		MaxProcessesTracked:          cfg.GetInt(join(evNS, "network_process", "max_processes_tracked")),

		EnableRootNetNs: cfg.GetBool(join(netNS, "enable_root_netns")),

		HTTP2DynamicTableMapCleanerInterval: time.Duration(cfg.GetInt(join(smNS, "http2_dynamic_table_map_cleaner_interval_seconds"))) * time.Second,

		HTTPMapCleanerInterval: time.Duration(cfg.GetInt(join(smNS, "http_map_cleaner_interval_in_s"))) * time.Second,
		HTTPIdleConnectionTTL:  time.Duration(cfg.GetInt(join(smNS, "http_idle_connection_ttl_in_s"))) * time.Second,

		EnableNPMConnectionRollup: cfg.GetBool(join(netNS, "enable_connection_rollup")),

		EnableEbpfless: cfg.GetBool(join(netNS, "enable_ebpfless")),

		// Service Monitoring
<<<<<<< HEAD
		EnableJavaTLSSupport:      cfg.GetBool(join(smjtNS, "enabled")),
		JavaAgentDebug:            cfg.GetBool(join(smjtNS, "debug")),
		JavaAgentArgs:             cfg.GetString(join(smjtNS, "args")),
		JavaAgentAllowRegex:       cfg.GetString(join(smjtNS, "allow_regex")),
		JavaAgentBlockRegex:       cfg.GetString(join(smjtNS, "block_regex")),
		JavaDir:                   cfg.GetString(join(smjtNS, "dir")),
		EnableGoTLSSupport:        cfg.GetBool(join(smNS, "tls", "go", "enabled")),
		GoTLSExcludeSelf:          cfg.GetBool(join(smNS, "tls", "go", "exclude_self")),
		EnableUSMQuantization:     cfg.GetBool(join(smNS, "enable_quantization")),
		EnableUSMConnectionRollup: cfg.GetBool(join(smNS, "enable_connection_rollup")),
		EnableUSMRingBuffers:      cfg.GetBool(join(smNS, "enable_ring_buffers")),
		EnableUSMEventStream:      cfg.GetBool(join(smNS, "enable_event_stream")),
=======
		EnableGoTLSSupport:          cfg.GetBool(join(smNS, "tls", "go", "enabled")),
		GoTLSExcludeSelf:            cfg.GetBool(join(smNS, "tls", "go", "exclude_self")),
		EnableHTTPStatsByStatusCode: cfg.GetBool(join(smNS, "enable_http_stats_by_status_code")),
		EnableUSMQuantization:       cfg.GetBool(join(smNS, "enable_quantization")),
		EnableUSMConnectionRollup:   cfg.GetBool(join(smNS, "enable_connection_rollup")),
		EnableUSMRingBuffers:        cfg.GetBool(join(smNS, "enable_ring_buffers")),
		EnableUSMEventStream:        cfg.GetBool(join(smNS, "enable_event_stream")),
>>>>>>> ea7d8a5e
	}

	httpRRKey := join(smNS, "http_replace_rules")
	rr, err := parseReplaceRules(cfg, httpRRKey)
	if err != nil {
		log.Errorf("error parsing %q: %v", httpRRKey, err)
	} else {
		c.HTTPReplaceRules = rr
	}

	if !c.CollectTCPv4Conns {
		log.Info("network tracer TCPv4 tracing disabled")
	}
	if !c.CollectUDPv4Conns {
		log.Info("network tracer UDPv4 tracing disabled")
	}
	if !c.CollectTCPv6Conns {
		log.Info("network tracer TCPv6 tracing disabled")
	}
	if !c.CollectUDPv6Conns {
		log.Info("network tracer UDPv6 tracing disabled")
	}
	if !c.DNSInspection {
		log.Info("network tracer DNS inspection disabled by configuration")
	}

	if c.EnableProcessEventMonitoring {
		log.Info("network process event monitoring enabled")
	}
	return c
}

// RingBufferSupportedNPM returns true if the kernel supports ring buffers and the config enables them
func (c *Config) RingBufferSupportedNPM() bool {
	return (features.HaveMapType(cebpf.RingBuf) == nil) && c.NPMRingbuffersEnabled
}

// FailedConnectionsSupported returns true if the config & TCP v4 || v6 is enabled
func (c *Config) FailedConnectionsSupported() bool {
	if !c.TCPFailedConnectionsEnabled {
		return false
	}
	if !c.CollectTCPv4Conns && !c.CollectTCPv6Conns {
		return false
	}
	return true
}<|MERGE_RESOLUTION|>--- conflicted
+++ resolved
@@ -387,28 +387,12 @@
 		EnableEbpfless: cfg.GetBool(join(netNS, "enable_ebpfless")),
 
 		// Service Monitoring
-<<<<<<< HEAD
-		EnableJavaTLSSupport:      cfg.GetBool(join(smjtNS, "enabled")),
-		JavaAgentDebug:            cfg.GetBool(join(smjtNS, "debug")),
-		JavaAgentArgs:             cfg.GetString(join(smjtNS, "args")),
-		JavaAgentAllowRegex:       cfg.GetString(join(smjtNS, "allow_regex")),
-		JavaAgentBlockRegex:       cfg.GetString(join(smjtNS, "block_regex")),
-		JavaDir:                   cfg.GetString(join(smjtNS, "dir")),
 		EnableGoTLSSupport:        cfg.GetBool(join(smNS, "tls", "go", "enabled")),
 		GoTLSExcludeSelf:          cfg.GetBool(join(smNS, "tls", "go", "exclude_self")),
 		EnableUSMQuantization:     cfg.GetBool(join(smNS, "enable_quantization")),
 		EnableUSMConnectionRollup: cfg.GetBool(join(smNS, "enable_connection_rollup")),
 		EnableUSMRingBuffers:      cfg.GetBool(join(smNS, "enable_ring_buffers")),
 		EnableUSMEventStream:      cfg.GetBool(join(smNS, "enable_event_stream")),
-=======
-		EnableGoTLSSupport:          cfg.GetBool(join(smNS, "tls", "go", "enabled")),
-		GoTLSExcludeSelf:            cfg.GetBool(join(smNS, "tls", "go", "exclude_self")),
-		EnableHTTPStatsByStatusCode: cfg.GetBool(join(smNS, "enable_http_stats_by_status_code")),
-		EnableUSMQuantization:       cfg.GetBool(join(smNS, "enable_quantization")),
-		EnableUSMConnectionRollup:   cfg.GetBool(join(smNS, "enable_connection_rollup")),
-		EnableUSMRingBuffers:        cfg.GetBool(join(smNS, "enable_ring_buffers")),
-		EnableUSMEventStream:        cfg.GetBool(join(smNS, "enable_event_stream")),
->>>>>>> ea7d8a5e
 	}
 
 	httpRRKey := join(smNS, "http_replace_rules")
