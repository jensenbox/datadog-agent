--- conflicted
+++ resolved
@@ -935,11 +935,7 @@
 
 			c := &ControllerV1beta1{}
 			c.config = tt.configFunc()
-<<<<<<< HEAD
-			c.mutatingWebhooks = mutatingWebhooks(wmeta, nil, datadogConfig)
-=======
-			c.webhooks = c.generateWebhooks(wmeta, nil)
->>>>>>> dcd91688
+			c.webhooks = c.generateWebhooks(wmeta, nil, datadogConfig)
 			c.generateTemplates()
 
 			assert.EqualValues(t, tt.want(), c.mutatingWebhookTemplates)
@@ -956,8 +952,8 @@
 	path := "/bar"
 	defaultTimeout := pkgconfigsetup.Datadog().GetInt32("admission_controller.timeout_seconds")
 	customTimeout := int32(2)
-	namespaceSelector, _ := common.DefaultLabelSelectors(true)
-	_, objectSelector := common.DefaultLabelSelectors(false)
+	namespaceSelector, _ := common.DefaultLabelSelectors(true, mockConfig)
+	_, objectSelector := common.DefaultLabelSelectors(false, mockConfig)
 	webhook := func(to *int32, objSelector, nsSelector *metav1.LabelSelector) admiv1beta1.ValidatingWebhook {
 		return admiv1beta1.ValidatingWebhook{
 			Name: "datadog.webhook.foo",
@@ -1043,7 +1039,7 @@
 			c := &ControllerV1beta1{}
 			c.config = NewConfig(false, tt.namespaceSelector)
 
-			nsSelector, objSelector := common.DefaultLabelSelectors(tt.namespaceSelector)
+			nsSelector, objSelector := common.DefaultLabelSelectors(tt.namespaceSelector, mockConfig)
 
 			assert.EqualValues(t, tt.want, c.getValidatingWebhookSkeleton(tt.args.nameSuffix, tt.args.path, []admiv1beta1.OperationType{admiv1beta1.Create}, []string{"pods"}, nsSelector, objSelector))
 		})
