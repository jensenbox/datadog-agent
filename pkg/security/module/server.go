--- conflicted
+++ resolved
@@ -264,11 +264,6 @@
 // SendEvent forwards events sent by the runtime security module to Datadog
 func (a *APIServer) SendEvent(rule *rules.Rule, e events.Event, extTagsCb func() []string, service string) {
 	var ruleActions []events.RuleActionContext
-<<<<<<< HEAD
-	for _, action := range rule.Definition.Actions {
-		if action.Kill != nil {
-			ruleActions = append(ruleActions, events.RuleActionContext{Name: "kill", Signal: action.Kill.Signal})
-=======
 
 	if !e.IsSuppressed() {
 		// report only kill action for now
@@ -276,7 +271,6 @@
 			if action.Name == rules.KillAction {
 				ruleActions = append(ruleActions, events.RuleActionContext{Name: action.Name, Signal: action.Value})
 			}
->>>>>>> 5b3c5ccb
 		}
 	}
 
