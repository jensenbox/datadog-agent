--- conflicted
+++ resolved
@@ -97,11 +97,7 @@
     VERSION: 7
   dependencies: []
   before_script:
-<<<<<<< HEAD
     - export VERSION="$(inv agent.version --major-version 7 --url-safe --pipeline-id $PARENT_PIPELINE_ID)"
-=======
-    - source /root/.bashrc
->>>>>>> f74cad52
   parallel:
     matrix:
       - IMG_SOURCES: ${SRC_AGENT}:v${PARENT_PIPELINE_ID}-${CI_COMMIT_SHORT_SHA}-7-ot-beta-amd64,${SRC_AGENT}:v${PARENT_PIPELINE_ID}-${CI_COMMIT_SHORT_SHA}-7-ot-beta-arm64
