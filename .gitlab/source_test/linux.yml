--- conflicted
+++ resolved
@@ -280,9 +280,6 @@
     KUBERNETES_MEMORY_REQUEST: 12Gi
     KUBERNETES_MEMORY_LIMIT: 16Gi
     KUBERNETES_CPU_REQUEST: 6
-<<<<<<< HEAD
     # Not using the entrypoint script for the e2e runner image
     FF_KUBERNETES_HONOR_ENTRYPOINT: false
-=======
-  timeout: 10m
->>>>>>> d99d8f26
+  timeout: 10m