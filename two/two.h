// Unless explicitly stated otherwise all files in this repository are licensed
// under the Apache License Version 2.0.
// This product includes software developed at Datadog
// (https://www.datadoghq.com/).
// Copyright 2019 Datadog, Inc.
#ifndef DATADOG_AGENT_SIX_TWO_H
#define DATADOG_AGENT_SIX_TWO_H
#include <map>
#include <string>
#include <vector>

#include <Python.h>
#include <six.h>

class Two : public Six
{
public:
    Two();
    Two(const char *python_home);
    ~Two();

    bool init();
    bool addPythonPath(const char *path);
    six_gilstate_t GILEnsure();
    void GILRelease(six_gilstate_t);
    SixPyObject *getCheckClass(const char *module);

    bool getClass(const char *module, SixPyObject *&pyModule, SixPyObject *&pyClass);
    bool getAttrString(SixPyObject *obj, const char *attributeName, char *&value) const;
    bool getCheck(SixPyObject *py_class, const char *init_config_str, const char *instance_str,
                  const char *check_id_str, const char *check_name, const char *agent_config_str, SixPyObject *&check);

    const char *runCheck(SixPyObject *check);
    void decref(SixPyObject *obj);
    void incref(SixPyObject *obj);

    // const API
    bool isInitialized() const;
    const char *getPyVersion() const;
    bool runSimpleString(const char *code) const;
    SixPyObject *getNone() const
    {
        return reinterpret_cast<SixPyObject *>(Py_None);
    }

    // Python Helpers
    char *getIntegrationList();

    // aggregator API
    void setSubmitMetricCb(cb_submit_metric_t);
    void setSubmitServiceCheckCb(cb_submit_service_check_t);
    void setSubmitEventCb(cb_submit_event_t);

    // datadog_agent API
    void setGetVersionCb(cb_get_version_t);
    void setGetConfigCb(cb_get_config_t);
    void setHeadersCb(cb_headers_t);
    void setGetHostnameCb(cb_get_hostname_t);
    void setGetClusternameCb(cb_get_clustername_t);
    void setLogCb(cb_log_t);
    void setSetExternalTagsCb(cb_set_external_tags_t);

    // _util API
    virtual void setSubprocessOutputCb(cb_get_subprocess_output_t);

    // CGO API
    void setCGOFreeCb(cb_cgo_free_t);

    // tagger
    void setGetTagsCb(cb_get_tags_t);

<<<<<<< HEAD
    // kubeutil
    void setGetConnectionInfoCb(cb_get_connection_info_t);
=======
    // containers
    void setIsExcludedCb(cb_is_excluded_t);
>>>>>>> 7b01b47b

private:
    void initPythonHome(const char *pythonHome = NULL);
    PyObject *_importFrom(const char *module, const char *name);
    PyObject *_findSubclassOf(PyObject *base, PyObject *moduleName);
    PyObject *_getClass(const char *module, const char *base);
    std::string _fetchPythonError();

    typedef std::vector<std::string> PyPaths;

    PyObject *_baseClass;
    PyPaths _pythonPaths;
    PyThreadState *_threadState;
};

#endif<|MERGE_RESOLUTION|>--- conflicted
+++ resolved
@@ -69,13 +69,11 @@
     // tagger
     void setGetTagsCb(cb_get_tags_t);
 
-<<<<<<< HEAD
     // kubeutil
     void setGetConnectionInfoCb(cb_get_connection_info_t);
-=======
+
     // containers
     void setIsExcludedCb(cb_is_excluded_t);
->>>>>>> 7b01b47b
 
 private:
     void initPythonHome(const char *pythonHome = NULL);
